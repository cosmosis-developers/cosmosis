--- conflicted
+++ resolved
@@ -4,13 +4,8 @@
 purpose: "Neural Network-Boosted Importance Nested Sampling"
 url: "https://github.com/johannesulf/nautilus"
 attribution: ["Johannes U. Lange"]
-<<<<<<< HEAD
-cite: "https://arxiv.org/abs/2306.16923"
-
-=======
 cite:
     - "https://arxiv.org/abs/2306.16923"
->>>>>>> 44bbc768
 
 explanation: >
     Nautilus is an MIT-licensed pure-Python package for Bayesian posterior and
