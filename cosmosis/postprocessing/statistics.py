#coding: utf-8
from __future__ import print_function
from builtins import zip
from builtins import str
from builtins import range
from builtins import object
from cosmosis.runtime.parameter import Parameter
from .elements import PostProcessorElement, MCMCPostProcessorElement, WeightedMCMCPostProcessorElement, MultinestPostProcessorElement
try: 
    from getdist import MCSamples
except: 
    MCSamples = None
# getdist not implemented for polychord and grid sampler yet
import numpy as np
import scipy as sp
from .utils import std_weight, mean_weight, median_weight, percentile_weight, find_asymmetric_errorbars
from .outputs import PostprocessText

class Statistics(PostProcessorElement):
    def __init__(self, *args, **kwargs):
        super(Statistics, self).__init__(*args, **kwargs)

    def run(self):
        print("I do not know how to generate statistics for this kind of data")
        return []
 
    def filename(self, base):
        filename = super(Statistics, self).filename("txt", base)
        return filename


    def get_text_output(self, base, header="", section_name=""):
        filename = self.filename(base)
        f = self.get_output(filename)
        if f is None:
            f = open(filename, 'w')
            self.set_output(filename, PostprocessText(base,filename,f))
            new_file = True
            if header:
                f.write(header+'\n')
        else:
            f=f.value
            new_file = False
        if section_name:
            f.write("#%s\n"%section_name)
        return f, filename, new_file

class ConstrainingStatistics(Statistics):

    def report_file(self):
        #Get the filenames to make
        return [
            self.report_file_mean(),
            self.report_file_median(),
            self.report_file_mode(),
            self.report_file_l95(),
            self.report_file_u95(),
            self.report_file_l68(),
            self.report_file_u68(),
            self.report_file_err("lerr68", self.lerr68),
            self.report_file_err("uerr68", self.uerr68),
            self.report_file_err("lerr95", self.lerr95),
            self.report_file_err("uerr95", self.uerr95),
            self.report_file_err("peak1d", self.peak1d),
        ]
    def report_file_mean(self):        
        #Generate the means file
        header = "#parameter mean std_dev"
        marge_file, marge_filename, new_file = self.get_text_output("means", header, self.source.name)
        for P in zip(self.source.colnames, self.mu, self.sigma):
            marge_file.write("%s   %e   %e\n" % P)
        return marge_filename

    def report_file_median(self):
        #Generate the medians file
        header = "#parameter mean std_dev"
        median_file, median_filename, new_file = self.get_text_output("medians", header, self.source.name)
        for P in zip(self.source.colnames, self.median, self.sigma):
            median_file.write("%s   %e   %e\n" % P)
        return median_filename

    def report_file_mode(self):
        #Generate the mode file
        header = "#parameter value"
        best_file, best_filename, new_file = self.get_text_output("best_fit", header, self.source.name)
        for P in zip(self.source.colnames, self.source.get_row(self.best_fit_index)):
            best_file.write("%s        %g\n"%P)
        return best_filename

    def report_file_l95(self):
        #Generate the medians file
        header = "#parameter low95"
        limit_file, limit_filename, new_file = self.get_text_output("low95", header, self.source.name)
        for P in zip(self.source.colnames, self.l95):
            limit_file.write("%s     %g\n" % P)
        return limit_filename

    def report_file_u95(self):
        #Generate the medians file
        header = "#parameter upper95"
        limit_file, limit_filename, new_file = self.get_text_output("upper95", header, self.source.name)
        for P in zip(self.source.colnames, self.u95):
            limit_file.write("%s     %g\n" % P)
        return limit_filename

    def report_file_l68(self):
        #Generate the medians file
        header = "#parameter low68"
        limit_file, limit_filename, new_file = self.get_text_output("low68", header, self.source.name)
        for P in zip(self.source.colnames, self.l68):
            limit_file.write("%s     %g\n" % P)
        return limit_filename

    def report_file_u68(self):
        #Generate the medians file
        header = "#parameter upper68"
        limit_file, limit_filename, new_file = self.get_text_output("upper68", header, self.source.name)
        for P in zip(self.source.colnames, self.u68):
            limit_file.write("%s     %g\n" % P)
        return limit_filename

    def report_file_err(self, name, data):
        #Generate the medians file
        header = "#parameter {}".format(name)
        limit_file, limit_filename, new_file = self.get_text_output(name, header, self.source.name)
        for P in zip(self.source.colnames, data):
            limit_file.write("%s     %g\n" % P)
        return limit_filename


    @staticmethod
    def find_median(x, P):
        C = [0] + P.cumsum()
        return np.interp(C[-1]/2.0,C,x)

    @staticmethod
    def find_percentile(x, P, p):
        C = [0] + P.cumsum()
        return np.interp(C[-1]*p/100.0,C,x)

    def report_screen(self):
        self.report_screen_mean()
        self.report_screen_asym()
        self.report_screen_asym95()
        self.report_screen_median()
        self.report_screen_mode()
        self.report_screen_limits()
        #Print the same summary stats that go into the
        #files but to the screen instead, in a pretty format        
    def report_screen_mean(self):
        #Means
        print()
        print("Marginalized mean, std-dev:")
        for P in zip(self.source.colnames, self.mu, self.sigma):
            print('    %s = %g ± %g ' % P)
        print()

    def report_screen_asym(self):
        #Means
        print()
        print("Marginalized 1D peak, 68% asymmetric error bars:")
        for P in zip(self.source.colnames, self.peak1d, self.lerr68, self.uerr68):
            name,mu,lerr,uerr = P
            print('    %s = %g + %g - %g ' % (name,mu,uerr-mu, mu-lerr))
        print()

    def report_screen_asym95(self):
        #Means
        print()
        print("Marginalized 1D peak, 95% asymmetric error bars:")
        for P in zip(self.source.colnames, self.peak1d, self.lerr95, self.uerr95):
            name,mu,lerr,uerr = P
            print('    %s = %g + %g - %g ' % (name,mu,uerr-mu, mu-lerr))
        print()

    def report_screen_median(self):
        #Medians
        print("Marginalized median, std-dev:")
        for P in zip(self.source.colnames, self.median, self.sigma):
            print('    %s = %g ± %g' % P)
        print()
    def report_screen_mode(self):
        #Mode
        print("Best likelihood:")
        for name, val in zip(self.source.colnames, self.source.get_row(self.best_fit_index)):
            print('    %s = %g' % (name, val))
        print()

    def report_screen_limits(self):
        #Mode
        print("95% lower limits:")
        for name, val in zip(self.source.colnames, self.l95):
            print('    %s > %g' % (name, val))
        print()
        print("95% upper limits:")
        for name, val in zip(self.source.colnames, self.u95):
            print('    %s < %g' % (name, val))
        print()
        #Mode
        print("68% lower limits:")
        for name, val in zip(self.source.colnames, self.l68):
            print('    %s > %g' % (name, val))
        print()
        print("68% upper limits:")
        for name, val in zip(self.source.colnames, self.u68):
            print('    %s < %g' % (name, val))
        print()

    @staticmethod
    def likelihood_ratio_warning(marge_like, name):
        #Check for an warn about a bad likelihood ratio,
        #which would indicate that the likelihood did not fall
        #off by the edges        
        if marge_like.min()==0: return

        like_ratio = marge_like.max() / marge_like.min()
        if like_ratio < 20:
            print()
            print("L_max/L_min = %f for %s." % (like_ratio, name))
            print("This indicates that the grid did not go far from the peak in this dimension")
            print("Marginalized values will definitely be poor estimates for this parameter, and probably")
            print("for any other parameters correlated with this one")


class MetropolisHastingsStatistics(ConstrainingStatistics, MCMCPostProcessorElement):
    def compute_basic_stats_col(self, col):
        data = self.reduced_col(col)
        n = len(data)
        try:
            peak1d, ((lerr68, uerr68), (lerr95, uerr95)) = find_asymmetric_errorbars([0.68, 0.95], data)
        except ValueError:
            (lerr68, uerr68), (lerr95, uerr95) = (np.nan, np.nan), (np.nan, np.nan)
            peak1d = np.nan
        return n, data.mean(), data.std(), np.median(data), np.percentile(data, 32.), np.percentile(data, 68.), np.percentile(data, 5.), np.percentile(data, 95.), lerr68, uerr68, lerr95, uerr95, peak1d

    def compute_basic_stats(self):
        self.mu = []
        self.sigma = []
        self.median = []
        self.l68 = []
        self.u68 = []
        self.l95 = []
        self.u95 = []
        self.lerr68 = []
        self.uerr68 = []
        self.lerr95 = []
        self.uerr95 = []
        self.peak1d = []
        try:
            self.best_fit_index = self.source.get_col("post").argmax()
        except:
            self.best_fit_index = self.source.get_col("like").argmax()
        
        n = 0
        for col in self.source.colnames:
            n, mu, sigma, median, l68, u68, l95, u95, lerr68, uerr68, lerr95, uerr95, peak1d = self.compute_basic_stats_col(col)
            self.mu.append(mu)
            self.sigma.append(sigma)
            self.median.append(median)
            self.l68.append(l68)
            self.u68.append(u68)
            self.l95.append(l95)
            self.u95.append(u95)
            self.lerr68.append(lerr68)
            self.uerr68.append(uerr68)
            self.lerr95.append(lerr95)
            self.uerr95.append(uerr95)
            self.peak1d.append(peak1d)
        return n

    def get_gdobj(self):
        datapts = []
        for col in self.source.colnames:
            datapts.append(self.reduced_col(col))
        datapts = np.array(datapts).T
        vlfile = self.source.extract_ini("VALUES")#test
        vlpars = Parameter.load_parameters(vlfile)#test
        rangedict = {}
        for vlpar in vlpars:
            rangedict[str(vlpar)] = np.array(vlpar.limits)
            
        try: 
            loglikes = self.source.reduced_col("post")
        except: 
            loglikes = self.source.reduced_col("like")

        if MCSamples:
            gdc = MCSamples(samples = datapts,loglikes=loglikes,names=self.source.colnames,name_tag = self.source.name,ranges=rangedict)# ranges from value file
        else:
            raise ImportError('GetDist is not installed')
        self.source.gdc = gdc
        return gdc

    def compute_basic_statsgd_col(self, gdc, col):
        dens1d = gdc.get1DDensity(col,writeDataToFile=False)
        if dens1d is None:
            return [np.nan for i in range(9)]

        def func(x):
            return -dens1d.Prob(x)

        results = [
            sp.optimize.fmin(func,dens1d.bounds()[0])[0],
            #l/u are done before KDE, lower or upper
            gdc.confidence(col,0.32),
            gdc.confidence(col,0.32,True),
            gdc.confidence(col,0.05),
            gdc.confidence(col,0.05,True),
            #l/uerr are done after KDE
            dens1d.getLimits([0.68])[0],
            dens1d.getLimits([0.68])[1],
            dens1d.getLimits([0.95])[0],
            dens1d.getLimits([0.95])[1],
        ]
        return results


    def compute_basic_statsgd(self):
        self.mu = []
        self.sigma = []
        self.median = []
        self.l68 = []
        self.u68 = []
        self.l95 = []
        self.u95 = []
        self.lerr68 = []
        self.uerr68 = []
        self.lerr95 = []
        self.uerr95 = []
        self.peak1d = []
        try:
            self.best_fit_index = self.source.get_col("post").argmax()
        except:
            self.best_fit_index = self.source.get_col("like").argmax()
        n = 0
        gdc = self.get_gdobj()
        # output: self.mu, sigma, median, l/u68, l/u95, l/uerr68, l/uerr95

        n = len(gdc.samples)
        self.mu = gdc.getMeans()
        self.sigma = np.sqrt(gdc.cov().diagonal())
        self.median = np.median(gdc.samples,axis=0)

        for col in self.source.colnames:
            col_results = self.compute_basic_statsgd_col(gdc, col)
            self.peak1d.append(col_results[0])
            self.l68.append(col_results[1])
            self.u68.append(col_results[2])
            self.l95.append(col_results[3])
            self.u95.append(col_results[4])
            self.lerr68.append(col_results[5])
            self.uerr68.append(col_results[6])
            self.lerr95.append(col_results[7])
            self.uerr95.append(col_results[8])
        return n



    def run(self):
        if self.source.options.get("getdist",False):
            N = self.compute_basic_statsgd()
        else:
            N = self.compute_basic_stats()
        print("Samples after cutting:", N)

        self.report_screen()
        files = self.report_file()
        return files

class ChainCovariance(object):
    def run(self):
        #Determine the parameters to use

        col_names = [p for p in self.source.colnames if p.lower() not in ["like","post", "importance", "weight"]]

        if len(col_names)<2:
            return []

        if self.source.options.get("getdist",False):
            covmat = self.source.gdc.cov()
        else:
            ps = self.posterior_sample()
            cols = [self.reduced_col(p)[ps] for p in col_names]
            covmat = np.cov(cols)

        #For the proposal we just want the first 
        #nvaried rows/cols - we don't want to include
        #extra parameters like sigma8
        n = self.source.metadata[0]['n_varied']
        proposal = covmat[:n,:n]

        #Save the covariance matrix
        f, filename, new_file = self.get_text_output("covmat")
        if new_file:
            f.write('#'+'    '.join(col_names)+'\n')
            np.savetxt(f, covmat)
        else:
            print("NOT saving more than one covariance matrix - just using first ini file")

        #Save the proposal matrix
        f, proposal_filename, new_file = self.get_text_output("proposal")
        if new_file:
            f.write('#'+'    '.join(col_names[:n])+'\n')
            np.savetxt(f, proposal)
        else:
            print("NOT saving more than one proposal matrix - just using first ini file")
        return [filename, proposal_filename]

class MetropolisHastingsCovariance(ChainCovariance, Statistics, MCMCPostProcessorElement):
    pass


<<<<<<< HEAD
class WeightedMetropolisHastingsCovariance(ChainCovariance, Statistics, MCMCPostProcessorElement):
    pass


=======
>>>>>>> 2acdc6cc
class GridStatistics(ConstrainingStatistics):
    def set_data(self):
        self.nsample = int(self.source.sampler_option("nsample_dimension"))
        self.nrow = len(self.source)
        self.ncol = int(self.source.sampler_option('n_varied'))

        extra = self.source.sampler_option("extra_output","").replace('/','--').split()
        self.grid_columns = [i for i in range(self.ncol) if (not self.source.colnames[i] in extra) and (self.source.colnames[i]!="post") and (self.source.colnames[i]!="like")]
        self.ndim = len(self.grid_columns)
        assert self.nrow == self.nsample**self.ndim
        self.shape = np.repeat(self.nsample, self.ndim)

        try:
            like = self.source.get_col("post").reshape(self.shape).copy()
        except:
            like = self.source.get_col("like").reshape(self.shape).copy()

        like -= like.max()

        self.like = np.exp(like).reshape(self.shape)

        grid_names = [self.source.colnames[i] for i in range(self.ncol) if i in self.grid_columns]
        self.grid = [np.unique(self.source.get_col(name)) for name in grid_names]

    def run(self):
        self.set_data()
        self.compute_stats()
        self.report_screen()
        files = self.report_file()
        return files

    def report_screen(self):
        self.report_screen_mean()
        #self.report_screen_asym()
        # self.report_screen_asym95()
        self.report_screen_median()
        self.report_screen_mode()
        #self.report_screen_limits()

    def report_file(self):
        #Get the filenames to make
        return [
            self.report_file_mean(),
            self.report_file_median(),
            self.report_file_mode(),
            self.report_file_l95(),
            self.report_file_u95(),
#            self.report_file_l68(),
#            self.report_file_u68(),
            ]

    def compute_stats(self):
        #1D stats
        self.mu = np.zeros(self.ncol)
        self.median = np.zeros(self.ncol)
        self.sigma = np.zeros(self.ncol)
        self.l95 = np.zeros(self.ncol)
        self.u95 = np.zeros(self.ncol)        
        try:like = self.source.get_col("post")
        except:like = self.source.get_col("like")
        self.best_fit_index = np.argmax(like)
        #Loop through colums
        for i, name in enumerate(self.source.colnames[:self.ncol]):
            if i in self.grid_columns:
                self.mu[i], self.median[i], self.sigma[i], self.l95[i], self.u95[i] = self.compute_grid_stats(i)
            else:
                self.mu[i], self.median[i], self.sigma[i], self.l95[i], self.u95[i] = self.compute_derived_stats(i)




    def compute_grid_stats(self, i):
        name = self.source.colnames[i]
        col = self.source.get_col(name)
        #Sum the likelihood over all the axes other than this one
        #to get the marginalized likelihood
        marge_like = self.like.sum(tuple(j for j in range(self.ndim) if j!=i))
        marge_like = marge_like / marge_like.sum()
        
        #Find the grid points with this value
        vals = self.grid[i]

        #A quick potential error warning
        self.likelihood_ratio_warning(marge_like, name)

        #Compute the statistics
        mu = (vals*marge_like).sum()
        sigma2 = ((vals-mu)**2*marge_like).sum()
        median = self.find_median(vals, marge_like)
        l95 = self.find_percentile(vals, marge_like, 5.0)
        u95 = self.find_percentile(vals, marge_like, 95.0)
        return mu, median, sigma2**0.5, l95, u95

    def compute_derived_stats(self, i):
        #This is a bit simpler - just need to 
        #sum over everything
        name = self.source.colnames[i]
        col = self.source.get_col(name)
        try:like = self.source.get_col("post")
        except:like = self.source.get_col("like")
        like = like / like.sum()
        mu = (col*like).sum()
        sigma2 = ((col-mu)**2*like).sum()
        median = self.find_median(col, like)
        l95 = self.find_percentile(col, like, 5.0)
        u95 = self.find_percentile(col, like, 95.0)        
        return mu, median, sigma2**0.5, l95, u95


class TestStatistics(Statistics):
    def run(self):
        return []


class GelmanRubinStatistic(MetropolisHastingsStatistics):
    def gelman_rubin(self, name):
        # This simplified form compared to the online analytics code:
        # - assumes the chains are fairly long
        # - does one parameter at a time

        # Get the chains for each input file
        chains = self.source.reduced_col(name,stacked=False)

        steps = min([len(chain) for chain in chains])
        chains = [chain[:steps] for chain in chains]
        means = [chain.mean() for chain in chains]
        variances = [chain.var() for chain in chains]

        number_chains = len(chains)

        B_over_n = np.var(means, ddof=1)
        B = B_over_n * steps
        W = np.mean(variances)
        V = W + (1. + 1./number_chains) * B_over_n
        # TODO: check for 0-values in W
        Rhat = np.sqrt(V/W)
        return Rhat - 1.0

    def run(self):
        if len(self.source.data)<2:
            print()
            print("(One chain found. Run multiple chains if you want the Gelman-Rubin test)")
            print()
            return []
        names = [c for c in self.source.colnames if  c not in ['weight', 'like', 'post']]
        header = "#parameter   R-1\n"
        f, filename, is_new = self.get_text_output("gelman", header)
        print()
        print("Gelman-Rubin tests")
        print("------------------")
        print("(Variance of means / Mean of variances.  Smaller is better, a few percent is usually good convergence)")
        print()
        for name in names:
            R1 = self.gelman_rubin(name)
            f.write("{}   {}\n".format(name,R1))
            if R1>0.1:
                print("{}    {}  -- POORLY CONVERGED PARAMETER AT 10% LEVEL".format(name,R1))
            else:
                print("{}    {}".format(name,R1))
        print()
        return [filename]




class DunkleyTest(MetropolisHastingsStatistics):
    """
    Run the Dunley et al (2005) power spectrum test
    for MCMC convergence.  This is, loosely speaking,
    the Fourier domain version of an auto-correlation
    length check.

    """
    #This is the value recommended in Dunkely et al.
    #You can probably get away with less than this
    jstar_convergence_limit = 20.0

    def run(self):
        n = self.source.metadata[0]['n_varied']
        jstar = []
        #Just sample over the sample parameters,
        #not the likelihood or the derived parameters
        params = self.source.colnames[:n]
        print("Dunkely et al (2005) power spectrum test.")
        print("For converged chains j* > %.1f:" %self.jstar_convergence_limit)
        for param in params:
            cols = self.reduced_col(param, stacked=False)
            for c,col in enumerate(cols):
                js = self.compute_jstar(col)
                jstar.append(js)
                m = "Chain %d:  %-35s j* = %-.1f" % (c+1, param, js)
                if js>20:
                    print("    %-50s" % m)
                else:
                    print("    %-50s NOT CONVERGED!" % m)
        print()
        if not np.min(jstar)>self.jstar_convergence_limit:
            print("The Dunkley et al (2005) power spectrum test shows that this chain has NOT CONVERGED.")
            print("It is quite a conservative test, so no need to panic.")
        else:
            print("The power spectra for this chain suggests good convergence.")
        print()
        header = '#'+'    '.join(params)
        f, filename, new_file = self.get_text_output("dunkley", header, self.source.name)
        f.write("\n")
        f.write('    '.join(str(js) for js in jstar))
        f.write("\n")
        return [filename]


    @staticmethod
    def compute_jstar(x):
        import scipy.optimize

        #Get the power spectrum of the chain
        n=len(x)
        p = abs(np.fft.rfft(x)[1:n//2])**2
        #And the k-axis
        j = np.arange(p.size)+1.
        k = j / (2*np.pi*n)
        #fitting is done on the log of the power 
        #spectrum
        logp = np.log(p)

        #The model for the power spectrum.
        #See Dunkley et al for info on the 
        #constant
        def template(k, L0, a, kstar):
            K = (kstar / k)**a
            euler_mascheroni = 0.5772156649015
            return L0 + np.log(K/(1.+K)) - euler_mascheroni

        #Starting guess values for parameters.
        #These are usually fine.
        L0 = logp[0:10].mean()
        a  = 1.0
        kstar = 0.1/n

        #Fit curve with LevMar least-squares
        start_params = [L0, a, kstar]
        try:
            params, cov = scipy.optimize.curve_fit(template, k, logp, start_params)
        except RuntimeError:
            #Runtime Errors signal that the fitting process has failed.
            #This usually happens because the chain is too short,
            #or has periodic or other features in like an emcee chain
            params = [np.nan, np.nan, np.nan]
        L0, a, kstar = params
        return kstar * x.size * 2 * np.pi


class WeightedStatistics(object):
    def get_gdobj(self):
        datapts = []
        weight = self.weight_col()
        for col in self.source.colnames:
            datapts.append(self.reduced_col(col))
        datapts = np.array(datapts).T
        vlfile = self.source.extract_ini("VALUES")#test
        vlpars = Parameter.load_parameters(vlfile)#test
        rangedict = {}
        for vlpar in vlpars:
            rangedict[str(vlpar)] = np.array(vlpar.limits)
        try: 
            loglikes = self.source.reduced_col("post")
        except: 
            loglikes = self.source.reduced_col("like")

        if MCSamples:
            gdc = MCSamples(samples = datapts,weights=weight,loglikes=loglikes, names=self.source.colnames,name_tag = self.source.name,ranges=rangedict)# ranges from value file
        else:
            raise ImportError('GetDist is not installed')
        self.source.gdc = gdc
        return gdc
        
    def compute_basic_stats_col(self, col):
        data = self.reduced_col(col)
        weight = self.weight_col()
        n = len(data)
        try:
            print(col)
            peak1d, ((lerr68, uerr68), (lerr95, uerr95)) = find_asymmetric_errorbars([0.68, 0.95], data, weight)
        except (RuntimeError, ValueError):
            (lerr68, uerr68), (lerr95, uerr95) = (np.nan, np.nan), (np.nan, np.nan)
            peak1d = np.nan

        return (n, mean_weight(data,weight), std_weight(data,weight), 
            median_weight(data, weight), percentile_weight(data, weight, 32.), percentile_weight(data, weight, 68.),
            percentile_weight(data, weight, 5.), percentile_weight(data, weight, 95.), lerr68, uerr68, lerr95, uerr95, peak1d)


class MultinestStatistics(WeightedStatistics, MultinestPostProcessorElement, MetropolisHastingsStatistics):
    def run(self):
        # Use parent statistics, except add evidence information,
        # which is just read from the file
        files = super(MultinestStatistics,self).run()
        logz = self.source.final_metadata[0]["log_z"]
        logz_sigma = self.source.final_metadata[0]["log_z_error"]
        #First print to screen
        print("Bayesian evidence:")
        print("    log(Z) = %g ± %g" % (logz,logz_sigma))
        print()


        weight = self.weight_col()
        w = weight/weight.max()
        n_eff = w.sum()

        print("Effective number samples = ", n_eff)
        print()
        #Now save to file
        header = '#logz    logz_sigma'
        f, filename, new_file  = self.get_text_output("evidence", header, self.source.name)
        f.write('%e    %e\n'%(logz,logz_sigma))

        #Include evidence in list of created files
        files.append(filename)
        return files


class PolychordStatistics(MultinestStatistics):
    pass

#The class hierarchy is getting too complex for this - revise it
class WeightedMetropolisStatistics(WeightedStatistics, ConstrainingStatistics, WeightedMCMCPostProcessorElement):
    def compute_basic_statsgd_col(self, gdc, col):
        dens1d = gdc.get1DDensity(col,writeDataToFile=False)
        if dens1d is None:
            return [np.nan for i in range(9)]

        def func(x):
            return -dens1d.Prob(x)

        results = [
            sp.optimize.fmin(func,dens1d.bounds()[0])[0],
            #l/u are done before KDE, lower or upper
            gdc.confidence(col,0.32),
            gdc.confidence(col,0.32,True),
            gdc.confidence(col,0.05),
            gdc.confidence(col,0.05,True),
            #l/uerr are done after KDE
            dens1d.getLimits([0.68])[0],
            dens1d.getLimits([0.68])[1],
            dens1d.getLimits([0.95])[0],
            dens1d.getLimits([0.95])[1],
        ]
        return results


    def compute_basic_statsgd(self):
        self.mu = []
        self.sigma = []
        self.median = []
        self.l68 = []
        self.u68 = []
        self.l95 = []
        self.u95 = []
        self.lerr68 = []
        self.uerr68 = []
        self.lerr95 = []
        self.uerr95 = []
        self.peak1d = []
        try:
            self.best_fit_index = self.source.get_col("post").argmax()
        except:
            self.best_fit_index = self.source.get_col("like").argmax()
        n = 0
        gdc = self.get_gdobj()
        # output: self.mu, sigma, median, l/u68, l/u95, l/uerr68, l/uerr95

        n = len(gdc.samples)
        self.mu = gdc.getMeans()
        self.sigma = np.sqrt(gdc.cov().diagonal())
        self.median = np.median(gdc.samples,axis=0)

        for col in self.source.colnames:
            col_results = self.compute_basic_statsgd_col(gdc, col)
            self.peak1d.append(col_results[0])
            self.l68.append(col_results[1])
            self.u68.append(col_results[2])
            self.l95.append(col_results[3])
            self.u95.append(col_results[4])
            self.lerr68.append(col_results[5])
            self.uerr68.append(col_results[6])
            self.lerr95.append(col_results[7])
            self.uerr95.append(col_results[8])
        return n

        
    def compute_basic_stats(self):
        self.mu = []
        self.sigma = []
        self.median = []
        self.l68 = []
        self.u68 = []
        self.l95 = []
        self.u95 = []
        self.lerr68 = []
        self.uerr68 = []
        self.lerr95 = []
        self.uerr95 = []
        self.peak1d = []
        try:
            self.best_fit_index = self.source.get_col("post").argmax()
        except:
            self.best_fit_index = self.source.get_col("like").argmax()
        
        n = 0
        for col in self.source.colnames:
            n, mu, sigma, median, l68, u68, l95, u95, lerr68, uerr68, lerr95, uerr95, peak1d = self.compute_basic_stats_col(col)
            self.mu.append(mu)
            self.sigma.append(sigma)
            self.median.append(median)
            self.l68.append(l68)
            self.u68.append(u68)
            self.l95.append(l95)
            self.u95.append(u95)
            self.lerr68.append(lerr68)
            self.uerr68.append(uerr68)
            self.lerr95.append(lerr95)
            self.uerr95.append(uerr95)
            self.peak1d.append(peak1d)
        return n
        
    def run(self):

        if self.source.options.get("getdist",False):
            N = self.compute_basic_statsgd()
        else:
            N = self.compute_basic_stats()
        print("Samples after cutting:", N)

        self.report_screen()
        files = self.report_file()
        return files

class MultinestCovariance(ChainCovariance, Statistics, MultinestPostProcessorElement):
    pass

class PolychordCovariance(MultinestCovariance):
    pass


class CovarianceMatrix1D(Statistics):
    def run(self):
        params = self.source.colnames
        Sigma = np.linalg.inv(self.source.data[0]).diagonal()**0.5
        Mu = [float(self.source.metadata[0]['mu_{0}'.format(i)]) for i in range(Sigma.size)]        
        header = '#'+'    '.join(params)
        f, filename, new_file = self.get_text_output("means", header, self.source.name)

        for P in zip(self.source.colnames, Mu, Sigma):
            f.write("%s   %e   %e\n" % P)

        print()
        print("Marginalized mean, std-dev:")
        for P in zip(self.source.colnames, Mu, Sigma):
            print('    %s = %g ± %g' % P)
        print()

        return [filename]

class CovarianceMatrixEllipseAreas(Statistics):
    def run(self):
        params = self.source.colnames
        header = '#param1  param2  area figure_of_merit'
        f, filename, new_file = self.get_text_output("ellipse_areas", header, self.source.name)

        covmat_estimate = np.linalg.inv(self.source.data[0])
        for i,p1 in enumerate(params[:]):
            for j,p2 in enumerate(params[:]):
                if j>=i: continue
                #Get the 2x2 sub-matrix
                C = covmat_estimate[:,[i,j]][[i,j],:]
                area = np.pi * np.linalg.det(C)
                fom = 1.0/area
                f.write("{0}  {1}  {2}  {3}\n".format(p1, p2, area, fom))

        return [filename]


class FisherFigureOfMerit(Statistics):
    def run(self):
        params = self.source.colnames
        header = '#figure_of_merit\n#Definition: det(F)**(-0.5/n)'
        f, filename, new_file = self.get_text_output("fisher_fom", header, self.source.name)
        F = self.source.data[0]
        n = self.source.metadata[0]['n_varied']
        fom = (np.linalg.det(F))**(-0.5 / n)
        f.write("{}\n".format(fom))
        return [filename]


class Citations(Statistics):
    #This isn't really a statistic but it uses all the same
    #mechanisms
    def run(self):
        print() 
        message = "#You should cite these papers in any publication based on this pipeline."
        print(message)
        citations = set()
        f, filename, new_file = self.get_text_output("citations", message, self.source.name)
        for comment_set in self.source.comments:
            for comment in comment_set:
                comment = comment.strip()
                if comment.startswith("CITE"):
                    citation =comment[4:].strip()
                    citations.add(citation)
        for citation in citations:
            print("    ", citation)
            f.write("%s\n"%citation)
        print()
        return [filename]<|MERGE_RESOLUTION|>--- conflicted
+++ resolved
@@ -409,14 +409,9 @@
 class MetropolisHastingsCovariance(ChainCovariance, Statistics, MCMCPostProcessorElement):
     pass
 
-
-<<<<<<< HEAD
 class WeightedMetropolisHastingsCovariance(ChainCovariance, Statistics, MCMCPostProcessorElement):
     pass
 
-
-=======
->>>>>>> 2acdc6cc
 class GridStatistics(ConstrainingStatistics):
     def set_data(self):
         self.nsample = int(self.source.sampler_option("nsample_dimension"))
