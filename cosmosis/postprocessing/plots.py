from .elements import PostProcessorElement
from .elements import MCMCPostProcessorElement, MultinestPostProcessorElement, WeightedMCMCPostProcessorElement
from .elements import Loadable
from ..plotting.kde import KDE
from .utils import std_weight, mean_weight
from . import cosmology_theory_plots
import ConfigParser
import numpy as np
import scipy.optimize
from . import lazy_pylab as pylab
import itertools
import os
import sys

default_latex_file = os.path.join(os.path.split(__file__)[0], "latex.ini")

class Plots(PostProcessorElement):
    excluded_columns = []
    def __init__(self, *args, **kwargs):
        super(Plots, self).__init__(*args, **kwargs)
        self.figures = {}
        self.no_latex = self.options.get("no_latex")
        latex_file = self.options.get("more_latex") 
        self._latex = {}
        self.plot_set = 0
        if self.source.cosmosis_standard_output and not self.no_latex:
            self.load_latex(latex_file)

    def reset(self):
        super(Plots, self).reset()
        self.plot_set += 1

    def load_latex(self, latex_file):
        latex_names = {}
        latex_names = ConfigParser.ConfigParser()
        latex_names.read(default_latex_file)
        if latex_file:
            latex_names.read(latex_file)
        for i,col_name in enumerate(self.source.colnames):
            display_name=col_name
            if '--' in col_name:
                section,name = col_name.lower().split('--')
                try:
                    display_name = latex_names.get(section,name)
                except (ConfigParser.NoOptionError, ConfigParser.NoSectionError):
                    pass

            else:
                if col_name in ["LIKE","like", "likelihood"]:
                    display_name=r"{\cal L}"
                else:
                    try:
                        display_name = latex_names.get("misc",col_name)
                    except (ConfigParser.NoOptionError, ConfigParser.NoSectionError):
                        pass
            if display_name != col_name:
                self._latex[col_name]=display_name

    def latex(self, name, dollar=True):
        l = self._latex.get(name)
        if l is None:
            if '--' in name:
                name = name.split('--', 1)[1]
            return name
        if dollar:
            l = "$"+l+"$"
        return l

    def filename(self, base, *bases):
        if bases:
            base = base + "_" + ("_".join(bases))
        output_dir = self.options.get("outdir", "png")
        prefix=self.options.get("prefix","")
        if prefix: prefix+="_"
        ftype=self.options.get("file_type", "png")
        return "{0}/{1}{2}.{3}".format(output_dir, prefix, base, ftype)

    def figure(self, name):
        #we want to be able to plot multiple chains on the same
        #figure at some point.  So when we make figures we should
        #call this function
        fig = self.figures.get(name)
        if fig is None:
            fig = pylab.figure()
            self.figures[name] = fig
        return fig

    def save_figures(self):
        for filename, figure in self.figures.items():
            pylab.figure(figure.number)
            pylab.savefig(filename)
            pylab.close()
        self.figures = {}

    def finalize(self):
        self.save_figures()

    def run(self):
        print "I do not know how to generate plots for this kind of data"
        return []

    def tweak(self, tweaks):
        if tweaks.filename==Tweaks._all_filenames:
            filenames = self.figures.keys()
        elif isinstance(tweaks.filename, list):
                filenames = tweaks.filename
        else:
            filenames = [tweaks.filename]

        for filename in filenames:
            if tweaks.filename!=Tweaks._all_filenames:
                filename = self.filename(filename)
            fig = self.figures.get(filename)
            if fig is None:
                continue
            pylab.figure(fig.number)
            tweaks.run()
    def parameter_pairs(self):
        swap=self.options.get("swap")
        for name1 in self.source.colnames[:]:
            for name2 in self.source.colnames[:]:
                if name1<=name2: continue
                if name1.lower() in self.excluded_columns: continue
                if name2.lower() in self.excluded_columns: continue
                if swap:
                    yield name2,name1
                else:
                    yield name1, name2



class GridPlots(Plots):
<<<<<<< HEAD
    excluded_columns=["like"]
=======
    def __init__(self, *args, **kwargs):
        super(GridPlots, self).__init__(*args, **kwargs)
        self.nsample_dimension = self.source.metadata[0]['nsample_dimension']

>>>>>>> b65ce9d0
    @staticmethod
    def find_grid_contours(like, contour1, contour2):
        like_total = like.sum()
        def objective(limit, target):
            w = np.where(like>limit)
            return like[w].sum() - target
        target1 = like_total*contour1
        target2 = like_total*contour2
        try:
            level1 = scipy.optimize.bisect(objective, like.min(), like.max(), args=(target1,))
        except RuntimeError:
            level1 = np.nan
        try:
            level2 = scipy.optimize.bisect(objective, like.min(), like.max(), args=(target2,))
        except RuntimeError:
            level2 = np.nan
        return level1, level2


class GridPlots1D(GridPlots):

    def run(self):
        return [self.plot_1d(name) for name in self.source.colnames]

    def plot_1d(self, name1):
        filename = self.filename(name1)
        cols1 = self.source.get_col(name1)
        like = self.source.get_col("like")
        vals1 = np.unique(cols1)
        n1 = len(vals1)
        like_sum = np.zeros(n1)

        #normalizing like this is a bit help 
        #numerically
        like = like-like.max()

        #marginalize
        for k,v1 in enumerate(vals1):
            w = np.where(cols1==v1)
            like_sum[k] = np.log(np.exp(like[w]).sum())
        like = like_sum.flatten()
        like -= like.max()


        #linearly interpolate
        n1_interp = n1*10
        vals1_interp = np.linspace(vals1[0], vals1[-1], n1_interp)
        like_interp = np.interp(vals1_interp, vals1, like)
        if np.isfinite(like_interp).any():
            vals1 = vals1_interp
            like = like_interp
            n1 = n1_interp
        else:
            print
            print "Parameter %s has a very wide range in likelihoods " % name1
            print "So I couldn't do a smooth likelihood interpolation for plotting"
            print


        #normalize
        like[np.isnan(like)] = -np.inf
        like -= like.max()


        #Determine the spacing in the different parameters
        dx = vals1[1]-vals1[0]

        #Set up the figure
        fig = self.figure(filename)
        pylab.figure(fig.number)

        #Plot the likelihood
        pylab.plot(vals1, np.exp(like), linewidth=3)

        #Find the levels of the 68% and 95% contours
        X, L = self.find_edges(np.exp(like), 0.68, 0.95, vals1)
        #Plot black dotted lines from the y-axis at these contour levels
        for (x, l) in zip(X,L):
            if np.isnan(x[0]): continue
            pylab.plot([x[0],x[0]], [0, l[0]], ':', color='black')
            pylab.plot([x[1],x[1]], [0, l[1]], ':', color='black')

        #Set the x and y limits
        pylab.xlim(cols1.min()-dx/2., cols1.max()+dx/2.)
        pylab.ylim(0,1.05)
        #Add label
        pylab.xlabel(self.latex(name1))
        return filename

    @classmethod
    def find_edges(cls, like, contour1, contour2, vals1):
        X = []
        L = []
        level1,level2=cls.find_grid_contours(like, contour1, contour2)
        for level in [level1, level2]:
            if np.isnan(level):
                X.append((np.nan,np.nan))
                L.append((np.nan,np.nan))
                continue
            above = np.where(like>level)[0]
            left = above[0]
            right = above[-1]
            x1 = vals1[left]
            x2 = vals1[right]
            L1 = like[left]
            L2 = like[right]
            X.append((x1,x2))
            L.append((L1,L2))
        return X,L



class GridPlots2D(GridPlots):
    def run(self):
        filenames=[]
        nv = self.source.metadata[0]['n_varied']
        for i, name1 in enumerate(self.source.colnames[:nv]):
            for name2 in self.source.colnames[:nv]:
                if name1<=name2: continue
                filename=self.plot_2d(name1, name2)
                if filename: filenames.append(filename)
        return filenames

    def get_grid_like(self, name1, name2):
        # Load the columns
        cols1 = self.source.get_col(name1)
        cols2 = self.source.get_col(name2)
        like = self.source.get_col("like")
        vals1 = np.unique(cols1)
        vals2 = np.unique(cols2)

        n1 = self.nsample_dimension
        n2 = self.nsample_dimension

        like = like - like.max()

        #Marginalize over all the other parameters by summing
        #them up
        like_sum = np.zeros((n1,n2))
        for k,(v1, v2) in enumerate(itertools.product(vals1, vals2)):
            w = np.where((cols1==v1)&(cols2==v2))
            i,j = np.unravel_index(k, like_sum.shape)
            like_sum[i,j] = np.log(np.exp(like[w]).sum())
        like = like_sum.flatten()

        #Normalize the log-likelihood to peak=0
        like -= like.max()
        like = np.exp(like).reshape((n1,n2))
        extent=(vals2[0], vals2[-1], vals1[0], vals1[-1])

        return extent, like

    def plot_2d(self, name1, name2):
        extent, like = self.get_grid_like(name1, name2) 

        #Choose a color mapping
        norm = pylab.matplotlib.colors.Normalize(like.min(), like.max())
        colormap = pylab.cm.Reds

        #Create the figure
        filename = self.filename("2D", name1, name2)
        fig = self.figure(filename)
        pylab.figure(fig.number)

        #Decide whether to do a smooth or block plot
        smooth = self.options.get("smooth", True)
        if smooth:
            interpolation='bilinear'
        else:
            interpolation='nearest'

        #Make the plot

        if self.options.get("image", True):
            pylab.imshow(like, extent=extent, 
                aspect='auto', cmap=colormap, norm=norm, interpolation=interpolation, origin='lower')
            
            sm = pylab.cm.ScalarMappable(cmap=colormap, norm=norm)
            sm._A = [] #hack from StackOverflow to make this work
            pylab.colorbar(sm, label='Likelihood')

        #Add contours
        level1, level2 = self.find_grid_contours(like, 0.68, 0.95)
        if not self.options.get("image", True):
            possible_colors = ['b','g','r','m','y']
            color = possible_colors[self.plot_set%len(possible_colors)]
            colors=[color, color]
        else:
            colors=None
        pylab.contour(like, levels = [level1, level2], extent=extent, linewidths=[3,1], colors=colors)
        pylab.xlabel(self.latex(name2))
        pylab.ylabel(self.latex(name1))

        return filename



class SnakePlots2D(GridPlots2D):
    def get_grid_like(self, name1, name2):
        # Load the columns
        cols1 = self.source.get_col(name1)
        cols2 = self.source.get_col(name2)
        like = self.source.get_col("like")
        vals1 = np.unique(cols1)
        vals2 = np.unique(cols2)
        dx1 = np.min(np.diff(vals1))
        dx2 = np.min(np.diff(vals2))
        left1 = vals1.min()
        left2 = vals2.min()
        right1 = vals1.max()
        right2 = vals2.max()
        n1 = int(np.round((right1-left1)/dx1))+1
        n2 = int(np.round((right2-left2)/dx2))+1

        like = like - like.max()

        #Marginalize over all the other parameters by summing
        #them up
        like_sum = np.zeros((n1,n2))
        for k,(v1, v2) in enumerate(itertools.product(vals1, vals2)):
            w = np.where((cols1==v1)&(cols2==v2))
            i = int(np.round((v1-left1)/dx1))
            j = int(np.round((v2-left2)/dx2))
            like_sum[i,j] = np.log(np.exp(like[w]).sum())
        like = like_sum.flatten()

        #Normalize the log-likelihood to peak=0
        like -= like.max()
        like = np.exp(like).reshape((n1,n2))
        extent=(left2, right2, left1, right1)

        return extent, like


class MetropolisHastingsPlots(Plots, MCMCPostProcessorElement):
    excluded_columns = ["like"]


class MetropolisHastingsPlots1D(MetropolisHastingsPlots):
    def keywords_1d(self):
        return {}

    def smooth_likelihood(self, x):
        #Interpolate using KDE
        n = self.options.get("n_kde", 100)
        factor = self.options.get("factor_kde", 2.0)
        kde = KDE(x, factor=factor)
        x_axis, like = kde.grid_evaluate(n, (x.min(), x.max()) )
        return n, x_axis, like

    def make_1d_plot(self, name):
        x = self.reduced_col(name)
        filename = self.filename(name)
        figure = self.figure(filename)
        if x.max()-x.min()==0: return

        n, x_axis, like = self.smooth_likelihood(x)

        #Choose colors
        possible_colors = ['b','g','r','m','y']
        color = possible_colors[self.plot_set%len(possible_colors)]

        #Make the plot
        pylab.figure(figure.number)
        keywords = self.keywords_1d()
        pylab.plot(x_axis, like, color+'-', **keywords)
        pylab.xlabel(self.latex(name, dollar=True))

        return filename

    def run(self):
        filenames = []
        for name in self.source.colnames:
            if name.lower() in self.excluded_columns: continue
            filename = self.make_1d_plot(name)
            if filename: filenames.append(filename)
        return filenames

def next_entry(l, m):
    return m[(l.index(m) + 1)%len(m)]

class MetropolisHastingsPlots2D(MetropolisHastingsPlots):

    def keywords_2d(self):
        return {}

    def _find_contours(self, like, x, y, n, xmin, xmax, ymin, ymax, contour1, contour2):
        N = len(x)
        x_axis = np.linspace(xmin, xmax, n+1)
        y_axis = np.linspace(ymin, ymax, n+1)
        histogram, _, _ = np.histogram2d(x, y, bins=[x_axis, y_axis])

        def objective(limit, target):
            w = np.where(like>limit)
            count = histogram[w]
            return count.sum() - target
        target1 = N*(1-contour1)
        target2 = N*(1-contour2)
        level1 = scipy.optimize.bisect(objective, like.min(), like.max(), args=(target1,))
        level2 = scipy.optimize.bisect(objective, like.min(), like.max(), args=(target2,))
        return level1, level2, like.sum()

    def smooth_likelihood(self, x, y):
        n = self.options.get("n_kde", 100)
        factor = self.options.get("factor_kde", 2.0)
        kde = KDE([x,y], factor=factor)
        x_range = (x.min(), x.max())
        y_range = (y.min(), y.max())
        (x_axis, y_axis), like = kde.grid_evaluate(n, [x_range, y_range])
        return n, x_axis, y_axis, like        

    def make_2d_plot(self, name1, name2):
        #Get the data
        x = self.reduced_col(name1)
        y = self.reduced_col(name2)

        if x.max()-x.min()==0 or y.max()-y.min()==0:
            return
        print "  (making %s vs %s)" % (name1, name2)

        filename = self.filename("2D", name1, name2)
        figure = self.figure(filename)

        #Interpolate using KDE
        n, x_axis, y_axis, like = self.smooth_likelihood(x, y)


        #Choose levels at which to plot contours
        contour1=1-0.68
        contour2=1-0.95
        level1, level2, total_mass = self._find_contours(like, x, y, n, x_axis[0], x_axis[-1], y_axis[0], y_axis[-1], contour1, contour2)
        level0 = 1.1
        levels = [level2, level1, level0]


        #Make the plot
        pylab.figure(figure.number)
        keywords = self.keywords_2d()
        fill = self.options.get("fill", True)
        imshow = self.options.get("imshow", False)
        plot_points = self.options.get("plot_points", False)
        possible_colors = ['b','g','r','m','y']
        color = possible_colors[self.plot_set%len(possible_colors)]

        if imshow:
            pylab.imshow(like.T, extent=(x_axis[0], x_axis[-1], y_axis[0], y_axis[-1]), aspect='auto', origin='lower')
            pylab.colorbar()
        elif fill:
            pylab.contourf(x_axis, y_axis, like.T, [level2,level0], colors=[color], alpha=0.25)
            pylab.contourf(x_axis, y_axis, like.T, [level1,level0], colors=[color], alpha=0.25)
        else:
            pylab.contour(x_axis, y_axis, like.T, [level2,level1], colors=color)
        if plot_points:
            pylab.plot(x, y, ',')


        #Do the labels
        pylab.xlabel(self.latex(name1))
        pylab.ylabel(self.latex(name2))

        return filename        


    def run(self):
        filenames = []
        print "(Making 2D plots using KDE; this takes a while but is really cool)"
        for name1,name2 in self.parameter_pairs():
                filename = self.make_2d_plot(name1, name2)
                if filename:
                    filenames.append(filename)
        return filenames


class TestPlots(Plots):
    def run(self):
        ini=self.source.ini
        dirname = ini.get("test", "save_dir")
        output_dir = self.options.get("outdir", "png")
        prefix=self.options.get("prefix","")
        ftype=self.options.get("file_type", "png")
        filenames = []
        for cls in cosmology_theory_plots.plot_list:
            fig = None
            try:
                p=cls(dirname, output_dir, prefix, ftype, figure=None)
                filename=p.filename
                fig = p.figure
                p.figure=fig
                p.plot()
                self.figures[filename] = fig
                filenames.append(filename)
            except IOError as err:
                if fig is not None:
                    #Then we got as far as making the figure before
                    #failing.  so remove it
                    pylab.close()
                print err
        return filenames

<<<<<<< HEAD


class MultinestPlots1D(MultinestPostProcessorElement, MetropolisHastingsPlots1D):
    excluded_columns = ["like", "weight"]
=======
class WeightedPlots1D(object):
>>>>>>> b65ce9d0
    def smooth_likelihood(self, x):
        #Interpolate using KDE
        n = self.options.get("n_kde", 100)
        weights = self.reduced_col("weight")
        #speed things up by removing zero-weighted samples

        dx = std_weight(x, weights)*4
        mu_x = mean_weight(x, weights)
        x_range = (max(x.min(), mu_x-dx), min(x.max(), mu_x+dx))

        factor = self.options.get("factor_kde", 2.0)
        kde = KDE(x, factor=factor, weights=weights)
        x_axis, like = kde.grid_evaluate(n, x_range )
        return n, x_axis, like


<<<<<<< HEAD
class MultinestPlots2D(MultinestPostProcessorElement, MetropolisHastingsPlots2D):
    excluded_columns = ["like", "weight"]
=======
class MultinestPlots1D(WeightedPlots1D, MultinestPostProcessorElement, MetropolisHastingsPlots1D):
    excluded_colums = ["like", "weight"]

class WeightedMetropolisPlots1D(WeightedPlots1D, WeightedMCMCPostProcessorElement, MetropolisHastingsPlots1D):
    pass


class WeightedPlots2D(object):
>>>>>>> b65ce9d0
    def smooth_likelihood(self, x, y):
        n = self.options.get("n_kde", 100)
        fill = self.options.get("fill", True)
        factor = self.options.get("factor_kde", 2.0)
        weights = self.weight_col()
        kde = KDE([x,y], factor=factor, weights=weights)
        dx = std_weight(x, weights)*4
        dy = std_weight(y, weights)*4
        mu_x = mean_weight(x, weights)
        mu_y = mean_weight(y, weights)
        x_range = (max(x.min(), mu_x-dx), min(x.max(), mu_x+dx))
        y_range = (max(y.min(), mu_y-dy), min(y.max(), mu_y+dy))
        (x_axis, y_axis), like = kde.grid_evaluate(n, [x_range, y_range])
        return n, x_axis, y_axis, like        

    def _find_contours(self, like, x, y, n, xmin, xmax, ymin, ymax, contour1, contour2):
        N = len(x)
        x_axis = np.linspace(xmin, xmax, n+1)
        y_axis = np.linspace(ymin, ymax, n+1)
        weights = self.weight_col()
        histogram, _, _ = np.histogram2d(x, y, bins=[x_axis, y_axis], weights=weights)
        def objective(limit, target):
            w = np.where(like>=limit)
            count = histogram[w]
            return count.sum() - target
        target1 = histogram.sum()*(1-contour1)
        target2 = histogram.sum()*(1-contour2)

        level1 = scipy.optimize.bisect(objective, like.min(), like.max(), args=(target1,))
        level2 = scipy.optimize.bisect(objective, like.min(), like.max(), args=(target2,))
        return level1, level2, like.sum()

class WeightedMetropolisPlots2D(WeightedPlots2D, WeightedMCMCPostProcessorElement, MetropolisHastingsPlots2D):
    excluded_colums = ["like", "weight"]
    pass

class MultinestPlots2D(WeightedPlots2D, MultinestPostProcessorElement, MetropolisHastingsPlots2D):
    excluded_colums = ["like", "weight"]
    pass

class ColorScatterPlotBase(Plots):
    scatter_filename='scatter'
    x_column = None
    y_column = None
    color_column = None

    def run(self):
        if (self.x_column is None) or (self.y_column is None) or (self.color_column is None):
            print "Please specify x_column, y_column, color_column, and scatter_filename"
            print "in color scatter plots"
            return []

        #Get the columns you want to plot
        #"reduced" means that we skip the burn-in
        #and apply any thinning.
        #We get these functions because we inherit
        #from plots.MetropolisHastingsPlots
        x = self.reduced_col(self.x_column)
        y = 100*self.reduced_col(self.y_column)
        c = self.reduced_col(self.color_column)

        # Multinest chains do not contain equally 
        # weighted samples (i.e. the chain rows are not
        # drawn from the posterior) because you need more
        # than that to do the evidence calculation.
        # We need to use a method from MultinestPostProcessorElement
        # to get a posterior sample.
        # On the other hand regular MCMC chains are posteriors.
        # So subclasses will need to inherit from either MultinestPostProcessorElement
        # or MCMCPostProcessorElement.
        sample = self.posterior_sample()
        x = x[sample]
        y = y[sample]
        c = c[sample]

        #Use these to create figures looked
        #after by cosmosis.
        #Though you can also use your own filenames,
        #saving, etc, in which case do not use these functions
        filename = self.filename(self.scatter_filename)
        figure = self.figure(filename)

        #Do the actual plotting.
        #By default the saving will be handled later.
        pylab.scatter(x, y, c=c, s=5, lw=0, cmap=pylab.cm.bwr)

        pylab.colorbar(label=self.latex(self.color_column))
        pylab.xlabel(self.latex(self.x_column))
        pylab.ylabel(self.latex(self.y_column))

        #Return a list of files you create.
        return [filename]

class MCMCColorScatterPlot(MCMCPostProcessorElement, ColorScatterPlotBase):
    pass

class MultinestColorScatterPlot(MultinestPostProcessorElement, ColorScatterPlotBase):
    pass


class Tweaks(Loadable):
    filename="default_nonexistent_filename_ignore"
    _all_filenames='all plots'
    def __init__(self):
        self.has_run=False

    def run(self):
        print "Please fill in the 'run' method of your tweak to modify a plot"<|MERGE_RESOLUTION|>--- conflicted
+++ resolved
@@ -115,6 +115,7 @@
                 continue
             pylab.figure(fig.number)
             tweaks.run()
+    
     def parameter_pairs(self):
         swap=self.options.get("swap")
         for name1 in self.source.colnames[:]:
@@ -130,14 +131,11 @@
 
 
 class GridPlots(Plots):
-<<<<<<< HEAD
     excluded_columns=["like"]
-=======
     def __init__(self, *args, **kwargs):
         super(GridPlots, self).__init__(*args, **kwargs)
         self.nsample_dimension = self.source.metadata[0]['nsample_dimension']
 
->>>>>>> b65ce9d0
     @staticmethod
     def find_grid_contours(like, contour1, contour2):
         like_total = like.sum()
@@ -537,14 +535,8 @@
                 print err
         return filenames
 
-<<<<<<< HEAD
-
-
-class MultinestPlots1D(MultinestPostProcessorElement, MetropolisHastingsPlots1D):
-    excluded_columns = ["like", "weight"]
-=======
+
 class WeightedPlots1D(object):
->>>>>>> b65ce9d0
     def smooth_likelihood(self, x):
         #Interpolate using KDE
         n = self.options.get("n_kde", 100)
@@ -561,19 +553,15 @@
         return n, x_axis, like
 
 
-<<<<<<< HEAD
-class MultinestPlots2D(MultinestPostProcessorElement, MetropolisHastingsPlots2D):
-    excluded_columns = ["like", "weight"]
-=======
 class MultinestPlots1D(WeightedPlots1D, MultinestPostProcessorElement, MetropolisHastingsPlots1D):
     excluded_colums = ["like", "weight"]
 
+
 class WeightedMetropolisPlots1D(WeightedPlots1D, WeightedMCMCPostProcessorElement, MetropolisHastingsPlots1D):
     pass
 
 
 class WeightedPlots2D(object):
->>>>>>> b65ce9d0
     def smooth_likelihood(self, x, y):
         n = self.options.get("n_kde", 100)
         fill = self.options.get("fill", True)
