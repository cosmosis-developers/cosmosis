--- conflicted
+++ resolved
@@ -40,7 +40,7 @@
             #Some other kind of error making directory
             raise
 
-<<<<<<< HEAD
+
 class Timer:
     def __init__(self, msg):
         self.msg = msg
@@ -52,7 +52,7 @@
     def __exit__(self, *args):
         interval = default_timer() - self.start
         print "Time taken by step '{}': {}".format(self.msg, interval)
-=======
+
 def symmetrized_matrix(U):
     M = U.copy()
     inds = np.triu_indices_from(M,k=1)
@@ -69,5 +69,4 @@
     if status != 0:
         raise ValueError("Error in Cholesky factorization")
     M = symmetrized_matrix(M)
-    return M
->>>>>>> 27396ff9
+    return M