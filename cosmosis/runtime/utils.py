--- conflicted
+++ resolved
@@ -1,14 +1,11 @@
-<<<<<<< HEAD
-from __future__ import print_function
-from builtins import object
-=======
 #coding: utf-8
 
 
 u"""Definition of `everythingisnan`, :class:`ParseExtraParameters`, :func:`mkdir`, :class:`Timer`, :func:`symmetrized_matrix` and :func:`symmetric_positive_definite_inverse`."""
 
+from __future__ import print_function
+from builtins import object
 
->>>>>>> 2e20686c
 import numpy as np
 import argparse
 import os
@@ -75,15 +72,8 @@
             raise
 
 
-<<<<<<< HEAD
 class Timer(object):
-=======
-
-class Timer:
-
     u"""Object to be use with `with` instruction, so that when enclosed code completes a message will appear with the elapsed wall-clock time."""
-
->>>>>>> 2e20686c
     def __init__(self, msg):
         u"""Set `msg` as a label which identifies the code block being timed."""
         self.msg = msg
