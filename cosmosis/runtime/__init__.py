--- conflicted
+++ resolved
@@ -1,15 +1,7 @@
-<<<<<<< HEAD
-from .mpi_pool import MPIPool
-from .pipeline import LikelihoodPipeline
-from .module import FunctionModule
-from .utils import stdout_redirected
-from .config import Inifile, CosmosisConfigurationError
-from .mpi_pool import MPIPool
-from .module import Module, FunctionModule
-=======
 from .parameter import Parameter, register_new_parameter
 from .config import CosmosisConfigurationError, Inifile
-from .module import Module, SetupError
+from .module import Module, SetupError, FunctionModule
 from .prior import Prior
 from .pipeline import LikelihoodPipeline, MissingLikelihoodError
->>>>>>> 3c43128c
+from .mpi_pool import MPIPool
+from .utils import stdout_redirected