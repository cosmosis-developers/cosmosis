--- conflicted
+++ resolved
@@ -1,4 +1,7 @@
-<<<<<<< HEAD
+#coding: utf-8
+
+u"""Definition of the :class:`DataBlock` class."""
+
 from __future__ import print_function
 from future import standard_library
 standard_library.install_aliases()
@@ -6,13 +9,6 @@
 from builtins import range
 from past.builtins import basestring
 from builtins import object
-=======
-#coding: utf-8
-
-u"""Definition of the :class:`DataBlock` class."""
-
-
->>>>>>> 2e20686c
 import ctypes as ct
 from . import lib
 from . import errors
@@ -24,17 +20,59 @@
 import tarfile
 import io
 
-
 option_section = "module_options"
 metadata_prefix = "cosmosis_metadata:"
 
-
 class DataBlock(object):
-<<<<<<< HEAD
+	u"""A map of (section,name)->value of parameters.
+
+	At the heart of Cosmosis is a data-containing object which is passed
+	down a pipeline of processing stages, which shape and massage those
+	data as they go through.  The :class:`DataBlock` class is the
+	realization of this object as seen by Python modules.
+
+	The main methods a Cosmosis module programmer is interested in given
+	one of these objects are the implicitly-called `__getitem__` and
+	`__setitem__`: these retrieve parameter values from the map, and put
+	new ones in or replace existing ones, respectively.
+
+	Most of the implementation detail of this class is a complete
+	orthogonal set of methods which get, put and replace parameters with
+	integer, boolean, string, floating-point, complex values, either as
+	scalars or 1-, 2-dimensional arrays or ‘grids’, then refinement of
+	these into generic :func:`get`, :func:`set` and :func:`replace`
+	methods, and finally the ultimate refinement to the
+	:func:`__getitem__` and :func:`__setitem__` methods themselves.
+
+	The *grid* concept is where a two-dimensional array is flanked by two
+	one-dimensional ones giving labels to the ‘rows’ and ‘columns’; these
+	labels are used to address the data directly.
+
+	"""
+
 	GET=0
 	PUT=1
 	REPLACE=2
 	def __init__(self, ptr=None, own=None):
+		u"""Construct an empty parameter map, or possibly shadow an existing one.
+
+		In implementation, this Python object is actually a wrapper around
+		a C object.  The constructor allows for an existing object to be
+		specified through the `ptr`, and then to dictate that the Python
+		object is ultimately responsible for the lifetime of the
+		underlying object, via the boolean-valued `own`.
+
+		Note that it is also possible to not specify `ptr` and to specify
+		`own` as `False`, in which case a new C object will be created but
+		it will be left to the application to ensure proper destruction at
+		the end of its lifetime.
+
+		"""
+
+		# Doc: Need to find out the use-case for this latter option,
+		#      and if it is being used in Cosmosis now; if not, it
+		#      should be removed!
+
 		self.owns=own
 		if ptr is None:
 			ptr = lib.make_c_datablock()
@@ -45,6 +83,11 @@
 	#TODO: add destructor.  destroy block if owned
 
 	def __del__(self):
+		u"""Destroy this object.
+
+		Also destroy the underlying C object if we are deemed to own it.
+
+		"""
 		try:
 			if self.owns:
 				lib.destroy_c_datablock(self._ptr)
@@ -52,12 +95,32 @@
 			pass
 				
 	def clone(self):
+		u"""Make a brand-new, completely independent object, a deep copy of the existing one.
+
+		A new object will be returned from this method which has its own
+		underlying implementation, a deep copy of the parameter map we
+		are holding.  This WILL entail the attempted requisition of
+		enough new memory to hold the complete parameter structure.
+
+		"""
 		ptr = lib.clone_c_datablock(self._ptr)
 		return DataBlock(ptr,own=True)
 
 
 	@staticmethod
 	def python_to_c_complex(value):
+		u"""Interpret an arbitrary Python object as a lib.c_complex type.
+
+		This convenience function will take an actual lib.c_complex
+		`value` (no-op), a Python complex `value`, the first two
+		components of a Python tuple `value`, or a real scalar `value` and
+		return the equivalent lib.c_complex (i.e. a type which can be
+		passed to a C subroutine representing a complex number).
+
+		In the case of the scalar input, this is taken as the real part of
+		the complex number and the imaginary part will be zero.
+
+		"""
 		if isinstance(value, lib.c_complex):
 			return value
 		elif isinstance(value, complex):
@@ -69,6 +132,13 @@
 
 	@staticmethod
 	def python_to_1d_c_array(value, numpy_type):
+		u"""Create a C object equivalent to the `value` array, interpreted as `numpy_type`.
+
+		The object will be a contiguous list—this may entail that a value
+		array with strides be copied to a compressed version—of C type
+		most appropriate to the representation of the Python `numpy_type`.
+
+		"""
 		value = np.array(value, dtype=numpy_type)
 		#This function is for 1D arrays only
 		assert value.ndim==1
@@ -96,6 +166,16 @@
 
 
 	def get_int(self, section, name, default=None):
+		u"""Retrieve an integer value from the parameter set.
+
+		The `name`ʼd parameter in the given `section` will be interpreted
+		as an integer and returned to the caller.  If such parameter is
+		not found in the map, then the `default` will be returned if it
+		was given, or else a specialized :class:`BlockError` (see
+		errors.py) will be thrown.  The :class:`BlockError` may also be
+		thrown if a variable is found, but is not of integer type.
+
+		"""
 		r = ct.c_int()
 		if default is None:
 			status = lib.c_datablock_get_int(self._ptr,section.encode('ascii'),name.encode('ascii'),r)
@@ -106,6 +186,16 @@
 		return r.value
 
 	def get_bool(self, section, name, default=None):
+		u"""Retrieve a boolean value from the parameter set.
+
+		The `name`ʼd parameter in the given `section` will be interpreted
+		as a boolean and returned to the caller.  If such parameter is not
+		found in the map, then the `default` will be returned if it was
+		given, or else a specialized :class:`BlockError` (see errors.py)
+		will be thrown.  The :class:`BlockError` may also be thrown if a
+		variable is found, but is not of boolean type.
+
+		"""
 		r = ct.c_bool()
 		if default is None:
 			status = lib.c_datablock_get_bool(self._ptr,section.encode('ascii'),name.encode('ascii'),r)
@@ -116,6 +206,17 @@
 		return r.value
 
 	def get_double(self, section, name, default=None):
+		u"""Retrieve a floating-point value from the parameter set.
+
+		The `name`ʼd parameter in the given `section` will be interpreted
+		as a floating-point value and returned to the caller.  If such
+		parameter is not found in the map, then the `default` will be
+		returned if it was given, or else a specialized
+		:class:`BlockError` (see errors.py) will be thrown.  The
+		:class:`BlockError` may also be thrown if a variable is found, but
+		is not of floating-point type.
+
+		"""
 		r = ct.c_double()
 		if default is None:
 			status = lib.c_datablock_get_double(self._ptr,section.encode('ascii'),name.encode('ascii'),r)
@@ -126,6 +227,16 @@
 		return r.value
 
 	def get_complex(self, section, name, default=None):
+		u"""Retrieve a complex value from the parameter set.
+
+		The `name`ʼd parameter in the given `section` will be interpreted
+		as a complex value and returned to the caller.  If such parameter
+		is not found in the map, then the `default` will be returned if it
+		was given, or else a specialized :class:`BlockError` (see
+		errors.py) will be thrown.  The :class:`BlockError` may also be
+		thrown if a variable is found, but is not of complex type.
+
+		"""
 		r = lib.c_complex()
 		if default is None:
 			status = lib.c_datablock_get_complex(self._ptr,section.encode('ascii'),name.encode('ascii'),r)
@@ -136,6 +247,16 @@
 		return r.real+1j*r.imag
 
 	def get_string(self, section, name, default=None):
+		u"""Retrieve a string value from the parameter set.
+
+		The `name`ʼd parameter in the given `section` will be interpreted
+		as a string value and returned to the caller.  If such parameter
+		is not found in the map, then the `default` will be returned if it
+		was given, or else a specialized :class:`BlockError` (see
+		errors.py) will be thrown.  The :class:`BlockError` may also be
+		thrown if a variable is found, but is not of string type.
+
+		"""
 		r = lib.c_str()
 		if default is None:
 			status = lib.c_datablock_get_string(self._ptr,section.encode('ascii'),name.encode('ascii'),r)
@@ -146,6 +267,14 @@
 		return r.value.decode('utf-8')
 
 	def get_int_array_1d(self, section, name):
+		u"""Retrieve an integer array from the parameter set.
+
+		The `name`ʼd parameter in the given `section` will be understood
+		as being of integer array type and returned to the caller as a
+		NumPy array.  If such a parameter is not found in the map, then a
+		specialized :class:`BlockError` (see errors.py) will be thrown.
+
+		"""
 		n = lib.c_datablock_get_array_length(self._ptr, section.encode('ascii'), name.encode('ascii'))
 		r = np.zeros(n, dtype=np.intc)
 		arr = np.ctypeslib.as_ctypes(r)
@@ -156,6 +285,15 @@
 		return r
 
 	def get_double_array_1d(self, section, name):
+		u"""Retrieve a floating-point array from the parameter set.
+
+		The `name`ʼd parameter in the given `section` will be understood
+		as being of floating-point array type and returned to the caller
+		as a *NumPy* array.  If such a parameter is not found in the map,
+		then a specialized :class:`BlockError` (see errors.py) will be
+		thrown.
+
+		"""
 		n = lib.c_datablock_get_array_length(self._ptr, section.encode('ascii'), name.encode('ascii'))
 		r = np.zeros(n, dtype=np.double)
 		arr = np.ctypeslib.as_ctypes(r)
@@ -220,21 +358,69 @@
 
 
 	def put_double_array_nd(self, section, name, value):
+		u"""Add a floating-point array parameter to the data set.
+
+		The `value` must be an array of values which can be interpreted as
+		floating-point numbers, otherwise a :class:`ValueError` will be
+		raised.  If the parameter does not exist in the data set, a
+		:class:`BlockError` will be raised.  The array can be any shape.
+
+		"""
 		self._put_replace_array_nd(section, name, value, np.double, self.PUT)
 
 	def put_int_array_nd(self, section, name, value):
+		u"""Add an integer array parameter to the data set.
+
+		The value must be an array of values which can be interpreted as
+		integer numbers, otherwise a :class:`ValueError` will be raised.
+		If the parameter does not exist in the data set, a
+		:class:`BlockError` will be raised.  The array can be any shape.
+
+		"""
 		self._put_replace_array_nd(section, name, value, np.intc, self.PUT)
 
 	def replace_double_array_nd(self, section, name, value):
+		u"""Replace a floating-point array parameter in the data set.
+
+		The value must be an array of values which can be interpreted as
+		floating-point numbers, otherwise a :class:`ValueError` will be
+		raised.  If the parameter already exists in the data set, a
+		:class:`BlockError` will be raised.  The new array can be any
+		shape, independent of the shape of the original value in this data
+		set.
+
+		"""
 		self._put_replace_array_nd(section, name, value, np.double, self.REPLACE)
 
 	def replace_int_array_nd(self, section, name, value):
+		u"""Replace an integer array parameter in the data set.
+
+		The value must be an array of values which can be interpreted as
+		integer numbers, otherwise a :class:`ValueError` will be raised.
+		If the parameter already exists in the data set, a
+		:class:`BlockError` will be raised.  The new array can be any
+		shape, independent of the shape of the original value in this data
+		set.
+
+		"""
 		self._put_replace_array_nd(section, name, value, np.intc, self.REPLACE)
 
 	def get_double_array_nd(self, section, name):
+		u"""Get a floating-point array of *a priori* unspecified shape.
+
+		Expect :class:`BlockError` or :class:`ValueError` to be raised if
+		there are extenuating circumstances.
+
+		"""
 		return self._get_array_nd(section, name, float)
 
 	def get_int_array_nd(self, section, name):
+		u"""Get an integer-valued array of *a priori* unspecified shape.
+
+		Expect :class:`BlockError` or :class:`ValueError` to be raised if
+		there are extenuating circumstances.
+
+		"""
 		return self._get_array_nd(section, name, int)
 
 	#def get_complex_array_2d(self, section, name):
@@ -244,38 +430,93 @@
 	#	return self._get_array_2d(section, name, str)
 
 	def put_int(self, section, name, value):
+		u"""Add an integer parameter to the map.
+
+		A new parameter will be added to the current map, at (`section`,
+		`name`), and will have the `value` interpreted as an integer type.
+		It is an error to try to add a parameter which is already there,
+		and in this case a specialized :class:`BlockError` will be raised.
+
+		"""
 		status = lib.c_datablock_put_int(self._ptr,section.encode('ascii'),name.encode('ascii'),int(value))
 		if status!=0:
 			raise BlockError.exception_for_status(status, section, name)
 
 	def put_bool(self, section, name, value):
+		u"""Add a boolean parameter to the map.
+
+		A new parameter will be added to the current map, at (`section`,
+		`name`), and will have the `value` interpreted as a boolean type.
+		It is an error to try to add a parameter which is already there,
+		and in this case a :class:`BlockError` will be raised.
+
+		"""
 		status = lib.c_datablock_put_bool(self._ptr,section.encode('ascii'),name.encode('ascii'),bool(value))
 		if status!=0:
 			raise BlockError.exception_for_status(status, section, name)
 
 	def put_double(self, section, name, value):
+		u"""Add a floating-point parameter to the map.
+
+		A new parameter will be added to the current map, at (`section`,
+		`name`), and will have the `value` interpreted as a floating-point
+		type.  It is an error to try to add a parameter which is already
+		there, and in this case a :class:`BlockError` will be raised.
+
+		"""
 		status = lib.c_datablock_put_double(self._ptr,section.encode('ascii'),name.encode('ascii'),float(value))
 		if status!=0:
 			raise BlockError.exception_for_status(status, section, name)
 
 	def put_complex(self, section, name, value):
+		u"""Add a complex parameter to the map.
+
+		A new parameter will be added to the current map, at (`section`,
+		`name`), and will have the `value` interpreted as a complex type.
+		It is an error to try to add a parameter which is already there,
+		and in this case a :class:`BlockError` will be raised.
+
+		"""
 		value=self.python_to_c_complex(value)
 		status = lib.c_datablock_put_complex(self._ptr,section.encode('ascii'),name.encode('ascii'),value)
 		if status!=0:
 			raise BlockError.exception_for_status(status, section, name)
 
 	def put_string(self, section, name, value):
+		u"""Add a string parameter to the map.
+
+		A new parameter will be added to the current map, at (`section`,
+		`name`), and will have the `value` interpreted as a string type.
+		It is an error to try to add a parameter which is already there,
+		and in this case a :class:`BlockError` will be raised.
+
+		"""
 		status = lib.c_datablock_put_string(self._ptr,section.encode('ascii'),name.encode('ascii'),str(value).encode('ascii'))
 		if status!=0:
 			raise BlockError.exception_for_status(status, section, name)
 
 	def put_int_array_1d(self, section, name, value):
+		u"""Add a one-dimensional integer array to the map.
+
+		A parameter called `name` is added to `section`, and holds `value`
+		interpreted as a simple array of integers.  If this interpretation
+		cannot be made then a :class:`BlockError` will be raised.
+
+		"""
 		value_ref, value,n=self.python_to_1d_c_array(value, np.intc)
 		status = lib.c_datablock_put_int_array_1d(self._ptr, section.encode('ascii'), name.encode('ascii'), value, n)
 		if status!=0:
 			raise BlockError.exception_for_status(status, section, name)
 
 	def put_double_array_1d(self, section, name, value):
+		u"""Add a one-dimensional floating-point array to the map.
+
+		A parameter called `name` is added to `section`, and holds `value`
+		interpreted as a simple array of floating-point values.  If this
+		interpretation cannot be made then a :class:`BlockError` will be
+		raised.
+
+		"""
 		value_ref, value,n=self.python_to_1d_c_array(value, np.double)
 		status = lib.c_datablock_put_double_array_1d(self._ptr, section.encode('ascii'), name.encode('ascii'), value, n)
 		if status!=0:
@@ -352,6 +593,15 @@
 		raise ValueError("I do not know how to handle this type %r %r"%(value,type(value)))
 	
 	def get(self, section, name):
+		u"""Get the value of parameter with `name` in `section`.
+
+		The type value returned from this method will reflect the type of
+		value held in the underlying map implementation.  In circumstances
+		where this either cannot be ascertained or cannot be converted
+		simply to a native Python type, then either a :class:`BlockError`
+		or :class:`ValueError` will be raised.
+
+		"""
 		type_code_c = lib.c_datatype()
 		status = lib.c_datablock_get_type(self._ptr, section.encode('ascii'), name.encode('ascii'), ct.byref(type_code_c))
 		if status:
@@ -363,64 +613,164 @@
 		raise ValueError("Cosmosis internal error; unknown type of data")
 
 	def put(self, section, name, value, **meta):
+		u"""Add a parameter with `value` at (`section`, `name`) in the map.
+
+		The parameter stored in the map will have a type which
+		reflects the type of `value`.
+
+		If provided, `meta` should be a map of key/value pairs, and
+		these will be appended to the inserted parameter as meta-data,
+		converted to string type.
+
+		It is an error to insert a parameter when there already is an
+		entry at (`section`, `name`), in which case a :class:`BlockError`
+		specialization will be raised.
+
+		"""
 		method = self._method_for_value(value,self.PUT)
 		method(section, name, value)
 		for (key, val) in list(meta.items()):
 			self.put_metadata(section, name, str(key), str(val))
 
 	def replace(self, section, name, value):
+		u"""Replace the value of a parameter at (`section`, `name`) in the map with `value`.
+
+		The parameter newly stored in the map will have a type which
+		reflects the type of `value`.
+
+		It is an error to attempt to replace a parameter not already
+		present in the map, in which case a :class:`BlockError`
+		specialization will be raised.
+
+		"""
 		method = self._method_for_value(value,self.REPLACE)
 		method(section, name, value)
 
 
 	def replace_int(self, section, name, value):
+		u"""Change the value of an integer parameter in the map.
+
+		The parameter at (`section`, `name`) will be given the new
+		`value`.  It is an error to attempt to replace a value which is
+		not already in the map, and a :class:`BlockError` will be raised
+		in this case.
+
+		"""
 		status = lib.c_datablock_replace_int(self._ptr,section.encode('ascii'),name.encode('ascii'),value)
 		if status!=0:
 			raise BlockError.exception_for_status(status, section, name)
 
 	def replace_bool(self, section, name, value):
+		u"""Change the value of a boolean parameter in the map.
+
+		The parameter at (`section`, `name`) will be given the new
+		`value`.  It is an error to attempt to replace a value which is
+		not already in the map, and a :class:`BlockError` will be raised
+		in this case.
+
+		"""
 		status = lib.c_datablock_replace_int(self._ptr,section.encode('ascii'),name.encode('ascii'),value)
 		if status!=0:
 			raise BlockError.exception_for_status(status, section, name)
 
 	def replace_double(self, section, name, value):
+		u"""Change the value of a floating-point parameter in the map.
+
+		The parameter at (`section`, `name`) will be given the new
+		`value`.  It is an error to attempt to replace a value which is
+		not already in the map, and a :class:`BlockError` will be raised
+		in this case.
+
+		"""
 		r = ct.c_double()
 		status = lib.c_datablock_replace_double(self._ptr,section.encode('ascii'),name.encode('ascii'),value)
 		if status!=0:
 			raise BlockError.exception_for_status(status, section, name)
 
 	def replace_complex(self, section, name, value):
+		u"""Change the value of a complex parameter in the map.
+
+		The parameter at (`section`, `name`) will be given the new
+		`value`.  It is an error to attempt to replace a value which is
+		not already in the map, and a :class:`BlockError` will be raised
+		in this case.
+
+		"""
 		value=self.python_to_c_complex(value)
 		status = lib.c_datablock_replace_complex(self._ptr,section.encode('ascii'),name.encode('ascii'),value)
 		if status!=0:
 			raise BlockError.exception_for_status(status, section, name)
 
 	def replace_string(self, section, name, value):
+		u"""Change the value of a string parameter in the map.
+
+		The parameter at (`section`, `name`) will be given the new
+		`value`.  It is an error to attempt to replace a value which is
+		not already in the map, and a :class:`BlockError` will be raised
+		in this case.
+
+		"""
 		status = lib.c_datablock_replace_string(self._ptr,section.encode('ascii'),name.encode('ascii'),str(value).encode('ascii'))
 		if status!=0:
 			raise BlockError.exception_for_status(status, section, name)
 
 	def replace_int_array_1d(self, section, name, value):
+		u"""Replace the value of a parameter with a simple integer array.
+
+		The parameter at (`section`, `name`) is replaced with `value`,
+		interpreted as a one-dimensional array.
+
+		If this cannot be done then a :class:`BlockError` specialization
+		will be raised.
+
+		"""
 		value_ref, value,n=self.python_to_1d_c_array(value, np.intc)
 		status = lib.c_datablock_replace_int_array_1d(self._ptr, section.encode('ascii'), name.encode('ascii'), value, n)
 		if status!=0:
 			raise BlockError.exception_for_status(status, section, name)
 
 	def replace_double_array_1d(self, section, name, value):
+		u"""Replace the value of a parameter with a simple floating-point array.
+
+		The parameter at (`section`, `name`) is replaced with `value`,
+		interpreted as a one-dimensional array.
+
+		If this cannot be done then a :class:`BlockError` specialization
+		will be raised.
+
+		"""
 		value_ref, value,n=self.python_to_1d_c_array(value, np.double)
 		status = lib.c_datablock_replace_double_array_1d(self._ptr, section.encode('ascii'), name.encode('ascii'), value, n)
 		if status!=0:
 			raise BlockError.exception_for_status(status, section, name)
 
 	def has_section(self, section):
+		u"""Indicate whether or not there is a given `section` in the data set.
+
+		The `section` should be a string holding the name of the section.
+
+		"""
 		has = lib.c_datablock_has_section(self._ptr, section.encode('ascii'))
 		return bool(has)
 
 	def has_value(self, section, name):
+		u"""Indicate whether or not a parameter is in the map.
+
+		Both `section` and `name` should be strings.
+
+		"""
 		has = lib.c_datablock_has_value(self._ptr, section.encode('ascii'), name.encode('ascii'))
 		return bool(has)
 
 	def __getitem__(self, section_name):
+		u"""Get the value of a parameter with `section`, name in the tuple section_name.
+
+		Implicit use of this method is the recommended way to get the
+		value of a parameter in the map.  If the argument cannot be
+		interpreted as at least a two-item tuple then a
+		:class:`ValueError` will be raised.
+
+		"""
 		try:
 			(section,name) = section_name
 		except ValueError:
@@ -428,6 +778,14 @@
 		return self.get(section, name)
 
 	def __setitem__(self, section_name, value):
+		u"""Set a parameter with value in the map.
+
+		The section_name must be a tuple with the parameterʼs section and
+		name as the first two items (else a :class:`ValueError` will be
+		raised).  Implicit use of this method is the recommended way to
+		both insert parameters into the map, or to introduce new ones.
+
+		"""
 
 		try:
 			(section,name) = section_name
@@ -439,6 +797,15 @@
 			self.put(section, name, value)
 
 	def __contains__(self, section_name):
+		u"""Indicate whether there is a parameter with given section/name in the database.
+
+		The section and name must be specified as the first two items of a
+		tuple, or else a :class:`ValueError` will be raised.  Normally a
+		boolean is returned to indicate prescence of said parameter.
+		Implicit use of this method is the recommended way to determine if
+		a parameter is present in the data set.
+
+		"""
 		if isinstance(section_name, basestring):
 			return self.has_section(section_name)
 		try:
@@ -448,11 +815,23 @@
 		return self.has_value(section, name)
 
 	def sections(self):
+		u"""Return a list of strings with the names of all sections in the data set.
+
+		"""
 		n = lib.c_datablock_num_sections(self._ptr)
 		return [lib.c_datablock_get_section_name(self._ptr, i).decode('utf-8') for i in range(n)]
 
 
 	def keys(self, section=None):
+		u"""Return all keys in the collection, or, if `section` is specified, all keys under that section.
+
+		If `section` is specified, it must be a string naming a section
+		for whose keys are requested.
+
+		In all cases a list of pairs of strings will be returned, the
+		elements of each being the `section` and name of each parameter.
+
+		"""
 		if section is None:
 			sections = self.sections()
 		else:
@@ -490,6 +869,14 @@
 		return name, meta
 
 	def save_to_file(self, dirname, clobber=False):
+		u"""Effectively :func:`save_to_directory` with the result tarʼd and compressed to a single file.
+
+		The `dirname` argument here is actually a file name without an
+		extension; the path to the file will be created in the file system
+		if necessary (:class:`ValueError` will be raised if this cannot be
+		accomplished), and “.tgz” will be appended to the file name.
+
+		"""
 		filename = dirname + ".tgz"
 
 		base_dirname,base_filename=os.path.split(filename)
@@ -543,6 +930,17 @@
 
 
 	def save_to_directory(self, dirname, clobber=False):
+		u"""Save the entire contents of this parameter map in the filesystem under `dirname`.
+
+		The data are all written out long-hand in ASCII.  Each unique
+		section will go to its own sub-directory, in which all the
+		scalar parameters in that section go into a single file
+		(‘values.txt’), and of the ‘composite’ data each go into their
+		own file, named after the parameter key.
+
+		The path, including `dirname`, will be created if necessary.
+
+		"""
 		try:
 			os.mkdir(dirname)
 		except OSError:
@@ -605,19 +1003,41 @@
 
 
 	def report_failures(self):
+		u"""Dump a human-readable list of failed-action log entries to the standard error channel.
+
+		The entries appear one per line, with space-separated items
+		corresponding to the verb, section and name, and data-type of the
+		parameter.
+
+		"""
 		status = lib.c_datablock_report_failures(self._ptr)
 		if status!=0:
 			raise BlockError.exception_for_status(status, "", "")
 
 	def print_log(self):
+		u"""Dump a human-readable list of log entries to standard output.
+
+		The entries appear one per line, with space-separated items
+		corresponding to the verb, section and name, and data-type of the
+		parameter.
+
+		"""
 		status = lib.c_datablock_print_log(self._ptr)
 		if status!=0:
 			raise BlockError.exception_for_status(status, "", "")
 
 	def get_log_count(self):
+		u"""Return the number of entries in the log."""
 		return lib.c_datablock_get_log_count(self._ptr)
 
 	def get_log_entry(self, i):
+		u"""Get the `i`ʼth log entry.
+
+		The return is a tuple of four strings indicating the verb (i.e.,
+		logged action), section and name of the parameter, and the data
+		type held by the parameter.
+
+		"""
 		smax = 128
 		ptype = ct.create_string_buffer(smax)
 		section = ct.create_string_buffer(smax)
@@ -629,11 +1049,26 @@
 		return ptype.value.decode('utf-8'), section.value.decode('utf-8'), name.value.decode('utf-8'), dtype.value.decode('utf-8')
 
 	def log_access(self, log_type, section, name):
+		u"""Add an entry to the end of this :class:`DataBlock`ʼs access log.
+
+		The `log_type` describes the action performed on the parameter at
+		(`section`, `name`).  It should be one of the strings displayed in
+		*datablock_logging.cc*, viz: "READ-OK", "WRITE-OK", "READ-FAIL",
+		"WRITE-FAIL", "READ-DEFAULT", "REPLACE-OK", "REPLACE-FAIL",
+		"CLEAR", "DELETE", or "MODULE-START".
+
+		"""
 		status = lib.c_datablock_log_access(self._ptr, log_type.encode('ascii'), section.encode('ascii'), name.encode('ascii'))
 		if status!=0:
 			raise BlockError.exception_for_status(status, "", "")
 
 	def get_metadata(self, section, name, key):
+		u"""Get the metadata called `key` attached to parameter `name` under `section`.
+
+		If the data do not exist at the requested address, then a
+		:class:`BlockError` will be raised.
+
+		"""
 		r = lib.c_str()
 		status = lib.c_datablock_get_metadata(self._ptr,section.encode('ascii'),name.encode('ascii'),key.encode('ascii'), r)
 		if status!=0:
@@ -641,19 +1076,61 @@
 		return r.value.decode('utf-8')
 
 	def put_metadata(self, section, name, key, value):
+		u"""Associate `value` with the meta-`key` attached to parameter `name` under `section`.
+
+		If there is no parameter under (`section`, `name`) then a
+		:class:`BlockError` will be raised.
+
+		"""
 		status = lib.c_datablock_put_metadata(self._ptr,section.encode('ascii'),name.encode('ascii'),key.encode('ascii'), value.encode('ascii'))
 		if status!=0:
 			raise BlockError.exception_for_status(status, section, name)
 
 	def replace_metadata(self, section, name, key, value):
+		u"""Associate `value` with the meta-`key` attached to parameter `name` under `section`.
+
+		If there is no parameter under (`section`, `name`) then a
+		:class:`BlockError` will be raised.
+
+		"""
 		status = lib.c_datablock_replace_metadata(self._ptr,section.encode('ascii'),name.encode('ascii'),key.encode('ascii'), value.encode('ascii'))
 		if status!=0:
 			raise BlockError.exception_for_status(status, section, name)
 
 	def put_grid(self, section, name_x, x, name_y, y, name_z, z):
+		u"""Put a grid into the map.
+
+		The grid is put into `section`, using keys `name_x`, `name_y` and
+		`name_z` to locate the data.  The data comprise the array `x`
+		holding a set of ‘labels’ for the x-axis, an array `y` holding
+		labels for the y-axis, and then a two-dimensional array`z`, whose
+		sizes must correspond with the `x`- and `y`-sizes, which holds the
+		actual data inside the grid.
+
+		If there are any problems, most notably with the sizes of the
+		arrays not being compatible, then a :class:`ValueError` will be
+		raised.
+
+		"""
 		self._grid_put_replace(section, name_x, x, name_y, y, name_z, z, False)
 
 	def get_grid(self, section, name_x, name_y, name_z):
+		u"""Return a triple of arrays, representing a grid of data.
+
+		The strings `name_x`, `name_y` and `name_z` must be keys under
+		`section` which index data making up a grid; they must be the same
+		set used in a call to :func:`replace_grid` or :func:`put_grid`
+		used to establish the grid in the first place (except that the x-
+		and y-axes are allowed to be transposed).
+
+		The return is a triple of arrays: the first two elements hold the
+		labels along the axes and the third element is a two-dimensional
+		array holding the data deemed to be inside the grid itself.
+
+		If the `name_*`ʼs do not correspond correctly with those of an
+		established grid then a :class:`BlockError` will be raised.
+
+		"""
 		name_x = name_x.lower()
 		name_y = name_y.lower()
 		name_z = name_z.lower()
@@ -675,6 +1152,20 @@
 
 
 	def replace_grid(self, section, name_x, x, name_y, y, name_z, z):
+		u"""Put a grid into the map.
+
+		The grid is put into `section`, using keys `name_x`, `name_y` and
+		`name_z` to locate the data.  The data comprise the array `x`
+		holding a set of ‘labels’ for the x-axis, an array `y` holding
+		labels for the y-axis, and then a two-dimensional array`z`, whose
+		sizes must correspond with the `x`- and `y`-sizes, which holds the
+		actual data inside the grid.
+
+		If there are any problems, most notably with the sizes of the
+		arrays not being compatible, then a :class:`ValueError` will be
+		raised.
+
+		"""
 		self._grid_put_replace(section, name_x, x, name_y, y, name_z, z, True)
 
 	def _grid_put_replace(self, section, name_x, x, name_y, y, name_z, z, replace):
@@ -712,1278 +1203,42 @@
 		sentinel_key = "_cosmosis_order_%s"%name_z
 		sentinel_value = "%s_cosmosis_order_%s" % (name_x, name_y)
 		self[section, sentinel_key] = sentinel_value.lower()
-=======
-
-    u"""A map of (section,name)->value of parameters.
-    
-    At the heart of Cosmosis is a data-containing object which is passed
-    down a pipeline of processing stages, which shape and massage those
-    data as they go through.  The :class:`DataBlock` class is the
-    realization of this object as seen by Python modules.
-
-    The main methods a Cosmosis module programmer is interested in given
-    one of these objects are the implicitly-called `__getitem__` and
-    `__setitem__`: these retrieve parameter values from the map, and put
-    new ones in or replace existing ones, respectively.
-
-    Most of the implementation detail of this class is a complete
-    orthogonal set of methods which get, put and replace parameters with
-    integer, boolean, string, floating-point, complex values, either as
-    scalars or 1-, 2-dimensional arrays or ‘grids’, then refinement of
-    these into generic :func:`get`, :func:`set` and :func:`replace`
-    methods, and finally the ultimate refinement to the
-    :func:`__getitem__` and :func:`__setitem__` methods themselves.
-
-    The *grid* concept is where a two-dimensional array is flanked by two
-    one-dimensional ones giving labels to the ‘rows’ and ‘columns’; these
-    labels are used to address the data directly.
-
-    """
-
-    GET=0
-    PUT=1
-    REPLACE=2
-
-    def __init__(self, ptr=None, own=None):
-        u"""Construct an empty parameter map, or possibly shadow an existing one.
-
-        In implementation, this Python object is actually a wrapper around
-        a C object.  The constructor allows for an existing object to be
-        specified through the `ptr`, and then to dictate that the Python
-        object is ultimately responsible for the lifetime of the
-        underlying object, via the boolean-valued `own`.
-
-        Note that it is also possible to not specify `ptr` and to specify
-        `own` as `False`, in which case a new C object will be created but
-        it will be left to the application to ensure proper destruction at
-        the end of its lifetime.
-
-        """
-
-        # Doc: Need to find out the use-case for this latter option,
-        #      and if it is being used in Cosmosis now; if not, it
-        #      should be removed!
-
-        self.owns=own
-        if ptr is None:
-            ptr = lib.make_c_datablock()
-            self.owns=True
-        if own is not None:
-            self.owns=own
-        self._ptr = ptr
-
-
-    def __del__(self):
-        u"""Destroy this object.
-
-        Also destroy the underlying C object if we are deemed to own it.
-
-        """
-        try:
-            if self.owns:
-                lib.destroy_c_datablock(self._ptr)
-        except:
-            pass
-
-                
-    def clone(self):
-        u"""Make a brand-new, completely independent object, a deep copy of the existing one.
-
-        A new object will be returned from this method which has its own
-        underlying implementation, a deep copy of the parameter map we
-        are holding.  This WILL entail the attempted requisition of
-        enough new memory to hold the complete parameter structure.
-
-        """
-        ptr = lib.clone_c_datablock(self._ptr)
-        return DataBlock(ptr,own=True)
-
-
-    @staticmethod
-    def python_to_c_complex(value):
-        u"""Interpret an arbitrary Python object as a lib.c_complex type.
-
-        This convenience function will take an actual lib.c_complex
-        `value` (no-op), a Python complex `value`, the first two
-        components of a Python tuple `value`, or a real scalar `value` and
-        return the equivalent lib.c_complex (i.e. a type which can be
-        passed to a C subroutine representing a complex number).
-
-        In the case of the scalar input, this is taken as the real part of
-        the complex number and the imaginary part will be zero.
-
-        """
-        if isinstance(value, lib.c_complex):
-            return value
-        elif isinstance(value, complex):
-            return lib.c_complex(value.real,value.imag)
-        elif isinstance(value, tuple):
-            return lib.c_complex(value[0],value[1])
-        else:
-            return lib.c_complex(value, 0.0)
-
-
-    @staticmethod
-    def python_to_1d_c_array(value, numpy_type):
-        u"""Create a C object equivalent to the `value` array, interpreted as `numpy_type`.
-
-        The object will be a contiguous list—this may entail that a value
-        array with strides be copied to a compressed version—of C type
-        most appropriate to the representation of the Python `numpy_type`.
-
-        """
-        value = np.array(value, dtype=numpy_type)
-        #This function is for 1D arrays only
-        assert value.ndim==1
-        #check strides same as itemsize.
-        #This may be false if e.g. the object
-        #was made by looking at a slice through
-        #a matrix.
-        if value.itemsize != value.strides[0]:
-            #If so we need to copy the data to create
-            #a new object with sensible strides
-            value = value.copy()
-        assert value.itemsize==value.strides[0]
-        #Now return pointer to start of the data
-        array = np.ctypeslib.as_ctypes(value)
-        array_size = value.size
-        #OK, here's the difficult part.
-        # We have to return the value, as well as the
-        # array we have converted it to.
-        # That's because the array object
-        # does not maintain a pointer to the value,
-        # so it is garbage collected if we don't
-        # and then the array just contains junk memory
-        return value, array, array_size
-
-
-    def get_int(self, section, name, default=None):
-        u"""Retrieve an integer value from the parameter set.
-
-        The `name`ʼd parameter in the given `section` will be interpreted
-        as an integer and returned to the caller.  If such parameter is
-        not found in the map, then the `default` will be returned if it
-        was given, or else a specialized :class:`BlockError` (see
-        errors.py) will be thrown.  The :class:`BlockError` may also be
-        thrown if a variable is found, but is not of integer type.
-
-        """
-        r = ct.c_int()
-        if default is None:
-            status = lib.c_datablock_get_int(self._ptr,section,name,r)
-        else:
-            status = lib.c_datablock_get_int_default(self._ptr,section,name,default,r)
-        if status!=0:
-            raise BlockError.exception_for_status(status, section, name)
-        return r.value
-
-
-    def get_bool(self, section, name, default=None):
-        u"""Retrieve a boolean value from the parameter set.
-
-        The `name`ʼd parameter in the given `section` will be interpreted
-        as a boolean and returned to the caller.  If such parameter is not
-        found in the map, then the `default` will be returned if it was
-        given, or else a specialized :class:`BlockError` (see errors.py)
-        will be thrown.  The :class:`BlockError` may also be thrown if a
-        variable is found, but is not of boolean type.
-
-        """
-        r = ct.c_bool()
-        if default is None:
-            status = lib.c_datablock_get_bool(self._ptr,section,name,r)
-        else:
-            status = lib.c_datablock_get_bool_default(self._ptr,section,name,default,r)
-        if status!=0:
-            raise BlockError.exception_for_status(status, section, name)
-        return r.value
-
-
-    def get_double(self, section, name, default=None):
-        u"""Retrieve a floating-point value from the parameter set.
-
-        The `name`ʼd parameter in the given `section` will be interpreted
-        as a floating-point value and returned to the caller.  If such
-        parameter is not found in the map, then the `default` will be
-        returned if it was given, or else a specialized
-        :class:`BlockError` (see errors.py) will be thrown.  The
-        :class:`BlockError` may also be thrown if a variable is found, but
-        is not of floating-point type.
-
-        """
-        r = ct.c_double()
-        if default is None:
-            status = lib.c_datablock_get_double(self._ptr,section,name,r)
-        else:
-            status = lib.c_datablock_get_double_default(self._ptr,section,name,default,r)
-        if status!=0:
-            raise BlockError.exception_for_status(status, section, name)
-        return r.value
-
-
-    def get_complex(self, section, name, default=None):
-        u"""Retrieve a complex value from the parameter set.
-
-        The `name`ʼd parameter in the given `section` will be interpreted
-        as a complex value and returned to the caller.  If such parameter
-        is not found in the map, then the `default` will be returned if it
-        was given, or else a specialized :class:`BlockError` (see
-        errors.py) will be thrown.  The :class:`BlockError` may also be
-        thrown if a variable is found, but is not of complex type.
-
-        """
-        r = lib.c_complex()
-        if default is None:
-            status = lib.c_datablock_get_complex(self._ptr,section,name,r)
-        else:
-            status = lib.c_datablock_get_complex_default(self._ptr,section,name,default,default,r)
-        if status!=0:
-            raise BlockError.exception_for_status(status, section, name)
-        return r.real+1j*r.imag
-
-
-    def get_string(self, section, name, default=None):
-        u"""Retrieve a string value from the parameter set.
-
-        The `name`ʼd parameter in the given `section` will be interpreted
-        as a string value and returned to the caller.  If such parameter
-        is not found in the map, then the `default` will be returned if it
-        was given, or else a specialized :class:`BlockError` (see
-        errors.py) will be thrown.  The :class:`BlockError` may also be
-        thrown if a variable is found, but is not of string type.
-
-        """
-        r = lib.c_str()
-        if default is None:
-            status = lib.c_datablock_get_string(self._ptr,section,name,r)
-        else:
-            status = lib.c_datablock_get_string_default(self._ptr,section,name,default,r)
-        if status!=0:
-            raise BlockError.exception_for_status(status, section, name)
-        return str(r.value)
-
-
-    def get_int_array_1d(self, section, name):
-        u"""Retrieve an integer array from the parameter set.
-
-        The `name`ʼd parameter in the given `section` will be understood
-        as being of integer array type and returned to the caller as a
-        NumPy array.  If such a parameter is not found in the map, then a
-        specialized :class:`BlockError` (see errors.py) will be thrown.
-
-        """
-        n = lib.c_datablock_get_array_length(self._ptr, section, name)
-        r = np.zeros(n, dtype=np.intc)
-        arr = np.ctypeslib.as_ctypes(r)
-        sz = lib.c_int()
-        status = lib.c_datablock_get_int_array_1d_preallocated(self._ptr, section, name, arr, ct.byref(sz), n)
-        if status!=0:
-            raise BlockError.exception_for_status(status, section, name)
-        return r
-
-
-    def get_double_array_1d(self, section, name):
-        u"""Retrieve a floating-point array from the parameter set.
-
-        The `name`ʼd parameter in the given `section` will be understood
-        as being of floating-point array type and returned to the caller
-        as a *NumPy* array.  If such a parameter is not found in the map,
-        then a specialized :class:`BlockError` (see errors.py) will be
-        thrown.
-
-        """
-        n = lib.c_datablock_get_array_length(self._ptr, section, name)
-        r = np.zeros(n, dtype=np.double)
-        arr = np.ctypeslib.as_ctypes(r)
-        sz = lib.c_int()
-        status = lib.c_datablock_get_double_array_1d_preallocated(self._ptr, section, name, arr, ct.byref(sz), n)
-        if status!=0:
-            raise BlockError.exception_for_status(status, section, name)
-        return r
-
-
-    def _get_array_nd(self, section, name, dtype):
-
-        if dtype is complex or dtype is str:
-            raise ValueError("Sorry - cosmosis support for 2D complex and string values is incomplete")
-
-        ndim = lib.c_int()
-        status = lib.c_datablock_get_array_ndim(self._ptr, section, name, ct.byref(ndim))
-        if status:
-            raise BlockError.exception_for_status(status, section, name)
-
-        ctype, shape_function, get_function = {
-            int: (ct.c_int, lib.c_datablock_get_int_array_shape, lib.c_datablock_get_int_array),
-            float: (ct.c_double, lib.c_datablock_get_double_array_shape, lib.c_datablock_get_double_array),
-            #complex: (lib.c_complex, lib.c_datablock_get_complex_array_shape, lib.c_datablock_get_complex_array),
-            #str: (lib.c_str, lib.c_datablock_get_string_array_shape, lib.c_datablock_get_string_array),
-        }[dtype]
-
-        #Get the array extent
-        extent = (ct.c_int * ndim.value)()
-        status = shape_function(self._ptr, section, name, ndim, extent)
-        if status!=0:
-            raise BlockError.exception_for_status(status, section, name)
-
-        #Make the space for it
-        N = tuple([extent[i] for i in xrange(ndim.value)])
-        r = np.zeros(N, dtype=ctype)
-        arr = r.ctypes.data_as(ct.POINTER(ctype))
-
-        #Fill in with the data
-        status = get_function(self._ptr, section, name, arr, ndim, extent)
-        if status!=0:
-            raise BlockError.exception_for_status(status, section, name)
-        return r
-
-
-    def _put_replace_array_nd(self, section, name, value, dtype, mode):
-        shape = value.shape
-        ndim = len(shape)
-        extent = (ct.c_int * ndim)()
-        for i in xrange(ndim): extent[i] = shape[i]
-        value = value.flatten()
-        p, arr, arr_size = self.python_to_1d_c_array(value, dtype)
-        put_function={
-            (np.intc, self.PUT):lib.c_datablock_put_int_array,
-            (np.double, self.PUT):lib.c_datablock_put_double_array,
-            (np.intc, self.REPLACE):lib.c_datablock_replace_int_array,
-            (np.double, self.REPLACE):lib.c_datablock_replace_double_array,
-        }.get((dtype,mode))
-        if put_function is None:
-            raise ValueError("I do not know how to save %s in %s of type %s"% (section,name, dtype))
-        status = put_function(self._ptr, section, name, arr, ndim, extent)
-        if status!=0:
-            raise BlockError.exception_for_status(status, section, name)
-
-
-    def put_double_array_nd(self, section, name, value):
-        u"""Add a floating-point array parameter to the data set.
-
-        The `value` must be an array of values which can be interpreted as
-        floating-point numbers, otherwise a :class:`ValueError` will be
-        raised.  If the parameter does not exist in the data set, a
-        :class:`BlockError` will be raised.  The array can be any shape.
-
-        """
-        self._put_replace_array_nd(section, name, value, np.double, self.PUT)
-
-
-    def put_int_array_nd(self, section, name, value):
-        u"""Add an integer array parameter to the data set.
-
-        The value must be an array of values which can be interpreted as
-        integer numbers, otherwise a :class:`ValueError` will be raised.
-        If the parameter does not exist in the data set, a
-        :class:`BlockError` will be raised.  The array can be any shape.
-
-        """
-        self._put_replace_array_nd(section, name, value, np.intc, self.PUT)
-
-
-    def replace_double_array_nd(self, section, name, value):
-        u"""Replace a floating-point array parameter in the data set.
-
-        The value must be an array of values which can be interpreted as
-        floating-point numbers, otherwise a :class:`ValueError` will be
-        raised.  If the parameter already exists in the data set, a
-        :class:`BlockError` will be raised.  The new array can be any
-        shape, independent of the shape of the original value in this data
-        set.
-
-        """
-        self._put_replace_array_nd(section, name, value, np.double, self.REPLACE)
-
-
-    def replace_int_array_nd(self, section, name, value):
-        u"""Replace an integer array parameter in the data set.
-
-        The value must be an array of values which can be interpreted as
-        integer numbers, otherwise a :class:`ValueError` will be raised.
-        If the parameter already exists in the data set, a
-        :class:`BlockError` will be raised.  The new array can be any
-        shape, independent of the shape of the original value in this data
-        set.
-
-        """
-        self._put_replace_array_nd(section, name, value, np.intc, self.REPLACE)
-
-
-    def get_double_array_nd(self, section, name):
-        u"""Get a floating-point array of *a priori* unspecified shape.
-
-        Expect :class:`BlockError` or :class:`ValueError` to be raised if
-        there are extenuating circumstances.
-
-        """
-        return self._get_array_nd(section, name, float)
-
-
-    def get_int_array_nd(self, section, name):
-        u"""Get an integer-valued array of *a priori* unspecified shape.
-
-        Expect :class:`BlockError` or :class:`ValueError` to be raised if
-        there are extenuating circumstances.
-
-        """
-        return self._get_array_nd(section, name, int)
-
-
-    #def get_complex_array_2d(self, section, name):
-    #   return self._get_array_2d(section, name, complex)
-
-    #def get_string_array_2d(self, section, name):
-    #   return self._get_array_2d(section, name, str)
-
-
-    def put_int(self, section, name, value):
-        u"""Add an integer parameter to the map.
-
-        A new parameter will be added to the current map, at (`section`,
-        `name`), and will have the `value` interpreted as an integer type.
-        It is an error to try to add a parameter which is already there,
-        and in this case a specialized :class:`BlockError` will be raised.
-
-        """
-        status = lib.c_datablock_put_int(self._ptr,section,name,int(value))
-        if status!=0:
-            raise BlockError.exception_for_status(status, section, name)
-
-
-    def put_bool(self, section, name, value):
-        u"""Add a boolean parameter to the map.
-
-        A new parameter will be added to the current map, at (`section`,
-        `name`), and will have the `value` interpreted as a boolean type.
-        It is an error to try to add a parameter which is already there,
-        and in this case a :class:`BlockError` will be raised.
-
-        """
-        status = lib.c_datablock_put_bool(self._ptr,section,name,bool(value))
-        if status!=0:
-            raise BlockError.exception_for_status(status, section, name)
-
-
-    def put_double(self, section, name, value):
-        u"""Add a floating-point parameter to the map.
-
-        A new parameter will be added to the current map, at (`section`,
-        `name`), and will have the `value` interpreted as a floating-point
-        type.  It is an error to try to add a parameter which is already
-        there, and in this case a :class:`BlockError` will be raised.
-
-        """
-        status = lib.c_datablock_put_double(self._ptr,section,name,float(value))
-        if status!=0:
-            raise BlockError.exception_for_status(status, section, name)
-
-
-    def put_complex(self, section, name, value):
-        u"""Add a complex parameter to the map.
-
-        A new parameter will be added to the current map, at (`section`,
-        `name`), and will have the `value` interpreted as a complex type.
-        It is an error to try to add a parameter which is already there,
-        and in this case a :class:`BlockError` will be raised.
-
-        """
-        value=self.python_to_c_complex(value)
-        status = lib.c_datablock_put_complex(self._ptr,section,name,value)
-        if status!=0:
-            raise BlockError.exception_for_status(status, section, name)
-
-
-    def put_string(self, section, name, value):
-        u"""Add a string parameter to the map.
-
-        A new parameter will be added to the current map, at (`section`,
-        `name`), and will have the `value` interpreted as a string type.
-        It is an error to try to add a parameter which is already there,
-        and in this case a :class:`BlockError` will be raised.
-
-        """
-        status = lib.c_datablock_put_string(self._ptr,section,name,str(value))
-        if status!=0:
-            raise BlockError.exception_for_status(status, section, name)
-
-
-    def put_int_array_1d(self, section, name, value):
-        u"""Add a one-dimensional integer array to the map.
-
-        A parameter called `name` is added to `section`, and holds `value`
-        interpreted as a simple array of integers.  If this interpretation
-        cannot be made then a :class:`BlockError` will be raised.
-
-        """
-        value_ref, value,n=self.python_to_1d_c_array(value, np.intc)
-        status = lib.c_datablock_put_int_array_1d(self._ptr, section, name, value, n)
-        if status!=0:
-            raise BlockError.exception_for_status(status, section, name)
-
-
-    def put_double_array_1d(self, section, name, value):
-        u"""Add a one-dimensional floating-point array to the map.
-
-        A parameter called `name` is added to `section`, and holds `value`
-        interpreted as a simple array of floating-point values.  If this
-        interpretation cannot be made then a :class:`BlockError` will be
-        raised.
-
-        """
-        value_ref, value,n=self.python_to_1d_c_array(value, np.double)
-        status = lib.c_datablock_put_double_array_1d(self._ptr, section, name, value, n)
-        if status!=0:
-            raise BlockError.exception_for_status(status, section, name)
-
-
-    def _method_for_type(self, T, method_type):
-        method={ int:    (self.get_int,     self.put_int,     self.replace_int),
-                 float:  (self.get_double,  self.put_double,  self.replace_double),
-                 bool:   (self.get_bool,    self.put_bool,    self.replace_bool),
-                 complex:(self.get_complex, self.put_complex, self.replace_complex),
-                 str:    (self.get_string,  self.put_string,  self.replace_string)
-                 }.get(T)
-        if method:
-            return method[method_type]
-        return None
-
-
-    def _method_for_datatype_code(self, code, method_type):
-        T={ 
-            types.DBT_INT:     (self.get_int,     self.put_int,     self.replace_int),
-            types.DBT_BOOL:    (self.get_bool,     self.put_bool,     self.replace_bool),
-            types.DBT_DOUBLE:         (self.get_double,  self.put_double,  self.replace_double),
-            types.DBT_COMPLEX: (self.get_complex, self.put_complex, self.replace_complex),
-            types.DBT_STRING:  (self.get_string,  self.put_string,  self.replace_string),
-            types.DBT_INT1D:   (self.get_int_array_1d,     self.put_int_array_1d,     self.replace_int_array_1d),
-            types.DBT_DOUBLE1D:(self.get_double_array_1d,  self.put_double_array_1d,  self.replace_double_array_1d),
-            # types.COMPLEX1D:   (self.get_complex_array_1d, self.put_complex_array_1d, self.replace_complex_array_1d),
-            # types.STRING1D:    (self.get_string_array_1d,  self.put_string_array_1d,  self.replace_string_array_1d)
-            # types.DBT_INT2D:   (self.get_int_array_2d,     self.put_int_array_2d,     self.replace_int_array_2d)
-            types.DBT_DOUBLEND:(self.get_double_array_nd,  self.put_double_array_nd, None),
-            types.DBT_INTND:(self.get_int_array_nd,  self.put_int_array_nd, None),
-            # types.COMPLEX2D:   (self.get_complex_array_2d, self.put_complex_array_2d, self.replace_complex_array_2d)
-            # types.STRING2D:    (self.get_string_array_2d,  self.put_string_array_2d,  self.replace_string_array_2d)
-                 }.get(code)
-        if T is not None:
-            return T[method_type]
-        return None
-
-
-    def _method_for_value(self, value, method_type):
-        if isinstance(value, np.float32) or isinstance(value, np.float64):
-            value = float(value)
-        if isinstance(value, np.int32) or isinstance(value, np.int64):
-            value = int(value)
-
-        T = type(value)
-
-        method = self._method_for_type(T, method_type)
-        if method: 
-            return method
-
-        if hasattr(value,'__len__'):
-            #let numpy work out what type this should be.
-            array = np.array(value)
-            kind = array.dtype.kind
-            ndim = array.ndim
-            if ndim==1:
-                #1D arrays have their own specific methods,
-                #for integer and float
-                if kind=='i':
-                    method = (self.get_int_array_1d,self.put_int_array_1d,self.replace_int_array_1d)
-                elif kind=='f':
-                    method = (self.get_double_array_1d,self.put_double_array_1d,self.replace_double_array_1d)
-            #otherwise we just use the generic n-d arrays
-            elif kind=='i':
-                method = (self.get_int_array_nd,self.put_int_array_nd,self.replace_int_array_nd)
-            elif kind=='f':
-                method = (self.get_double_array_nd,self.put_double_array_nd,self.replace_double_array_nd)
-            if method:
-                return method[method_type]
-        raise ValueError("I do not know how to handle this type %r %r"%(value,type(value)))
-
-    
-    def get(self, section, name):
-        u"""Get the value of parameter with `name` in `section`.
-
-        The type value returned from this method will reflect the type of
-        value held in the underlying map implementation.  In circumstances
-        where this either cannot be ascertained or cannot be converted
-        simply to a native Python type, then either a :class:`BlockError`
-        or :class:`ValueError` will be raised.
-
-        """
-        type_code_c = lib.c_datatype()
-        status = lib.c_datablock_get_type(self._ptr, section, name, ct.byref(type_code_c))
-        if status:
-            raise BlockError.exception_for_status(status, section, name)
-        type_code = type_code_c.value
-        method = self._method_for_datatype_code(type_code,self.GET)
-        if method:
-            return method(section,name)
-        raise ValueError("Cosmosis internal error; unknown type of data")
-
-
-    def put(self, section, name, value, **meta):
-        u"""Add a parameter with `value` at (`section`, `name`) in the map.
-
-        The parameter stored in the map will have a type which
-        reflects the type of `value`.
-
-        If provided, `meta` should be a map of key/value pairs, and
-        these will be appended to the inserted parameter as meta-data,
-        converted to string type.
-
-        It is an error to insert a parameter when there already is an
-        entry at (`section`, `name`), in which case a :class:`BlockError`
-        specialization will be raised.
-
-        """
-        method = self._method_for_value(value,self.PUT)
-        method(section, name, value)
-        for (key, val) in meta.items():
-            self.put_metadata(section, name, str(key), str(val))
-
-
-    def replace(self, section, name, value):
-        u"""Replace the value of a parameter at (`section`, `name`) in the map with `value`.
-
-        The parameter newly stored in the map will have a type which
-        reflects the type of `value`.
-
-        It is an error to attempt to replace a parameter not already
-        present in the map, in which case a :class:`BlockError`
-        specialization will be raised.
-
-        """
-        method = self._method_for_value(value,self.REPLACE)
-        method(section, name, value)
-
-
-    def replace_int(self, section, name, value):
-        u"""Change the value of an integer parameter in the map.
-
-        The parameter at (`section`, `name`) will be given the new
-        `value`.  It is an error to attempt to replace a value which is
-        not already in the map, and a :class:`BlockError` will be raised
-        in this case.
-
-        """
-        status = lib.c_datablock_replace_int(self._ptr,section,name,value)
-        if status!=0:
-            raise BlockError.exception_for_status(status, section, name)
-
-
-    def replace_bool(self, section, name, value):
-        u"""Change the value of a boolean parameter in the map.
-
-        The parameter at (`section`, `name`) will be given the new
-        `value`.  It is an error to attempt to replace a value which is
-        not already in the map, and a :class:`BlockError` will be raised
-        in this case.
-
-        """
-        status = lib.c_datablock_replace_int(self._ptr,section,name,value)
-        if status!=0:
-            raise BlockError.exception_for_status(status, section, name)
-
-
-    def replace_double(self, section, name, value):
-        u"""Change the value of a floating-point parameter in the map.
-
-        The parameter at (`section`, `name`) will be given the new
-        `value`.  It is an error to attempt to replace a value which is
-        not already in the map, and a :class:`BlockError` will be raised
-        in this case.
-
-        """
-        r = ct.c_double()
-        status = lib.c_datablock_replace_double(self._ptr,section,name,value)
-        if status!=0:
-            raise BlockError.exception_for_status(status, section, name)
-
-
-    def replace_complex(self, section, name, value):
-        u"""Change the value of a complex parameter in the map.
-
-        The parameter at (`section`, `name`) will be given the new
-        `value`.  It is an error to attempt to replace a value which is
-        not already in the map, and a :class:`BlockError` will be raised
-        in this case.
-
-        """
-        value=self.python_to_c_complex(value)
-        status = lib.c_datablock_replace_complex(self._ptr,section,name,value)
-        if status!=0:
-            raise BlockError.exception_for_status(status, section, name)
-
-
-    def replace_string(self, section, name, value):
-        u"""Change the value of a string parameter in the map.
-
-        The parameter at (`section`, `name`) will be given the new
-        `value`.  It is an error to attempt to replace a value which is
-        not already in the map, and a :class:`BlockError` will be raised
-        in this case.
-
-        """
-        status = lib.c_datablock_replace_string(self._ptr,section,name,str(value))
-        if status!=0:
-            raise BlockError.exception_for_status(status, section, name)
-
-
-    def replace_int_array_1d(self, section, name, value):
-        u"""Replace the value of a parameter with a simple integer array.
-
-        The parameter at (`section`, `name`) is replaced with `value`,
-        interpreted as a one-dimensional array.
-
-        If this cannot be done then a :class:`BlockError` specialization
-        will be raised.
-
-        """
-        value_ref, value,n=self.python_to_1d_c_array(value, np.intc)
-        status = lib.c_datablock_replace_int_array_1d(self._ptr, section, name, value, n)
-        if status!=0:
-            raise BlockError.exception_for_status(status, section, name)
-
-
-    def replace_double_array_1d(self, section, name, value):
-        u"""Replace the value of a parameter with a simple floating-point array.
-
-        The parameter at (`section`, `name`) is replaced with `value`,
-        interpreted as a one-dimensional array.
-
-        If this cannot be done then a :class:`BlockError` specialization
-        will be raised.
-
-        """
-        value_ref, value,n=self.python_to_1d_c_array(value, np.double)
-        status = lib.c_datablock_replace_double_array_1d(self._ptr, section, name, value, n)
-        if status!=0:
-            raise BlockError.exception_for_status(status, section, name)
-
-
-    def has_section(self, section):
-        u"""Indicate whether or not there is a given `section` in the data set.
-
-        The `section` should be a string holding the name of the section.
-
-        """
-        has = lib.c_datablock_has_section(self._ptr, section)
-        return bool(has)
-
-
-    def has_value(self, section, name):
-        u"""Indicate whether or not a parameter is in the map.
-
-        Both `section` and `name` should be strings.
-
-        """
-        has = lib.c_datablock_has_value(self._ptr, section, name)
-        return bool(has)
-
-
-    def __getitem__(self, section_name):
-        u"""Get the value of a parameter with `section`, name in the tuple section_name.
-
-        Implicit use of this method is the recommended way to get the
-        value of a parameter in the map.  If the argument cannot be
-        interpreted as at least a two-item tuple then a
-        :class:`ValueError` will be raised.
-
-        """
-        try:
-            (section,name) = section_name
-        except ValueError:
-            raise ValueError("You must specify both a section and a name to get or set a block item: b['section','name']")
-        return self.get(section, name)
-
-
-    def __setitem__(self, section_name, value):
-        u"""Set a parameter with value in the map.
-
-        The section_name must be a tuple with the parameterʼs section and
-        name as the first two items (else a :class:`ValueError` will be
-        raised).  Implicit use of this method is the recommended way to
-        both insert parameters into the map, or to introduce new ones.
-
-        """
-        try:
-            (section,name) = section_name
-        except ValueError:
-            raise ValueError("You must specify both a section and a name to get or set a block item: b['section','name']")
-        if self.has_value(section, name):
-            self.replace(section, name, value)
-        else:
-            self.put(section, name, value)
-
-
-    def __contains__(self, section_name):
-        u"""Indicate whether there is a parameter with given section/name in the database.
-
-        The section and name must be specified as the first two items of a
-        tuple, or else a :class:`ValueError` will be raised.  Normally a
-        boolean is returned to indicate prescence of said parameter.
-        Implicit use of this method is the recommended way to determine if
-        a parameter is present in the data set.
-
-        """
-        if isinstance(section_name, basestring):
-            return self.has_section(section_name)
-        try:
-            (section,name) = section_name
-        except ValueError:
-            raise ValueError("You must specify both a section and a name to get or set a block item: b['section','name']")
-        return self.has_value(section, name)
-
-
-    def sections(self):
-        u"""Return a list of strings with the names of all sections in the data set.
-
-        """
-        n = lib.c_datablock_num_sections(self._ptr)
-        return [lib.c_datablock_get_section_name(self._ptr, i) for i in xrange(n)]
-
-
-    def keys(self, section=None):
-        u"""Return all keys in the collection, or, if `section` is specified, all keys under that section.
-
-        If `section` is specified, it must be a string naming a section
-        for whose keys are requested.
-
-        In all cases a list of pairs of strings will be returned, the
-        elements of each being the `section` and name of each parameter.
-
-        """
-        if section is None:
-            sections = self.sections()
-        else:
-            sections = [section]
-        keys = []
-        for section in sections:
-            n_value = lib.c_datablock_num_values(self._ptr, section)
-            for i in xrange(n_value):
-                name = lib.c_datablock_get_value_name(self._ptr, section, i)
-                keys.append((section,name))
-        return keys
-
-
-    def _delete_section(self, section):
-        "Internal use only!"
-        status = lib.c_datablock_delete_section(self._ptr, section)
-        if status!=0:
-            raise BlockError.exception_for_status(status, section, "<tried to delete>")
-
-
-    def _copy_section(self, source, dest):
-        "Internal use only!"
-        status = lib.c_datablock_copy_section(self._ptr, source, dest)
-        if status!=0:
-            raise BlockError.exception_for_status(status, dest, "<tried to copy>")
-
-
-    @staticmethod
-    def _parse_metadata_key(key):
-        key = key[len(metadata_prefix):].strip(":")
-        s = key.index(":")
-        if s==-1:
-            raise ValueError("Could not understand metadata")
-        name = key[:s]
-        meta = key[s+1:]
-        return name, meta
-
-
-    def save_to_file(self, dirname, clobber=False):
-        u"""Effectively :func:`save_to_directory` with the result tarʼd and compressed to a single file.
-
-        The `dirname` argument here is actually a file name without an
-        extension; the path to the file will be created in the file system
-        if necessary (:class:`ValueError` will be raised if this cannot be
-        accomplished), and “.tgz” will be appended to the file name.
-
-        """
-        filename = dirname + ".tgz"
-
-        base_dirname,base_filename=os.path.split(filename)
-        if base_dirname:
-            try:
-                os.mkdir(base_dirname)
-            except OSError:
-                pass
-
-        if os.path.exists(filename) and not clobber:
-            raise ValueError("File %s already exists and not clobbering"%filename)
-
-        tar = tarfile.open(filename, "w:gz")
-
-        for (section, scalar_outputs, vector_outputs, meta) in self._save_paths():
-            #Save all the vector outputs as individual files
-            for name, value in vector_outputs:
-                vector_outfile = os.path.join(dirname,section,name+'.txt')
-                header = "%s\n"%name
-                if value.ndim>2:
-                    header += "shape = %s\n"%str(value.shape)
-                    print "Flattening %s--%s when saving; shape info in header" % (section,name)
-                    value = value.flatten()
-                if name in meta:
-                    for key,val in meta[name].items():
-                        header+='%s = %s\n' % (key,val)
-
-                #Save this file into the tar file
-                string_output = StringIO.StringIO()
-                np.savetxt(string_output, value, header=header.rstrip("\n"))
-                string_output.seek(0)
-                info = tarfile.TarInfo(name=vector_outfile)
-                info.size=len(string_output.buf)
-                tar.addfile(tarinfo=info, fileobj=string_output)
-
-            #Save all the scalar outputs together as a single file
-            #inside the tar file
-            if scalar_outputs:
-                scalar_outfile = os.path.join(dirname,section,"values.txt")
-                string_output = StringIO.StringIO()
-                for s in scalar_outputs:
-                    string_output.write("%s = %r\n"%s)
-                    if s[0] in meta:
-                        for key,val in meta[s[0]].items():
-                            string_output.write("#%s %s = %s\n"%(s[0],key,val))
-                string_output.seek(0)
-                info = tarfile.TarInfo(name=scalar_outfile)
-                info.size=len(string_output.buf)
-                tar.addfile(tarinfo=info, fileobj=string_output)
-        tar.close()
-
-
-    def save_to_directory(self, dirname, clobber=False):
-        u"""Save the entire contents of this parameter map in the filesystem under `dirname`.
-
-        The data are all written out long-hand in ASCII.  Each unique
-        section will go to its own sub-directory, in which all the
-        scalar parameters in that section go into a single file
-        (‘values.txt’), and of the ‘composite’ data each go into their
-        own file, named after the parameter key.
-
-        The path, including `dirname`, will be created if necessary.
-
-        """
-        try:
-            os.mkdir(dirname)
-        except OSError:
-            if not clobber:
-                print "Not clobbering", clobber
-                raise
-        for (section, scalar_outputs, vector_outputs, meta) in self._save_paths():
-            
-            #Create the sub-directory for this 
-            #section
-            try:
-                os.mkdir(os.path.join(dirname,section))
-            except OSError:
-                if not clobber:
-                    raise
-
-            #Save all the vector outputs as individual files
-            for name, value in vector_outputs:
-                vector_outfile = os.path.join(dirname,section,name+'.txt')
-                header = "%s\n"%name
-                if value.ndim>2:
-                    header += "shape = %s\n"%str(value.shape)
-                    print "Flattening %s--%s when saving; shape info in header" % (section,name)
-                    value = value.flatten()
-                if name in meta:
-                    for key,val in meta[name].items():
-                        header+='%s = %s\n' % (key,val)
-                np.savetxt(vector_outfile, value, header=header.rstrip("\n"))
-
-            #Save all the scalar outputs together as a single file
-            if scalar_outputs:
-                f=open(os.path.join(dirname,section,"values.txt"), 'w')
-                for s in scalar_outputs:
-                    f.write("%s = %r\n"%s)
-                    if s[0] in meta:
-                        for key,val in meta[s[0]].items():
-                            f.write("#%s %s = %s\n"%(s[0],key,val))
-                f.close()
-
-
-    def _save_paths(self):
-        keys = self.keys()
-        sections = set(k[0] for k in keys)
-        for section in sections:
-            scalar_outputs = []
-            meta = collections.defaultdict(dict)
-            vector_outputs = []
-            for k in keys:
-                sec, name = k
-                if sec!=section: continue
-                if name.startswith(metadata_prefix):
-                    target, metakey = self._parse_metadata_key(name)
-                    meta[target][metakey] = self[section,name]
-                    continue
-                value = self[section,name]
-                if np.isscalar(value):
-                    scalar_outputs.append((name,value))
-                else:
-                    vector_outputs.append((name,value))
-            yield section, scalar_outputs, vector_outputs, meta
-
-
-    def report_failures(self):
-        u"""Dump a human-readable list of failed-action log entries to the standard error channel.
-
-        The entries appear one per line, with space-separated items
-        corresponding to the verb, section and name, and data-type of the
-        parameter.
-
-        """
-        status = lib.c_datablock_report_failures(self._ptr)
-        if status!=0:
-            raise BlockError.exception_for_status(status, "", "")
-
-
-    def print_log(self):
-        u"""Dump a human-readable list of log entries to standard output.
-
-        The entries appear one per line, with space-separated items
-        corresponding to the verb, section and name, and data-type of the
-        parameter.
-
-        """
-        status = lib.c_datablock_print_log(self._ptr)
-        if status!=0:
-            raise BlockError.exception_for_status(status, "", "")
-
-
-    def get_log_count(self):
-        u"""Return the number of entries in the log."""
-        return lib.c_datablock_get_log_count(self._ptr)
-
-
-    def get_log_entry(self, i):
-        u"""Get the `i`ʼth log entry.
-
-        The return is a tuple of four strings indicating the verb (i.e.,
-        logged action), section and name of the parameter, and the data
-        type held by the parameter.
-
-        """
-        smax    = 128
-        ptype   = ct.create_string_buffer(smax)
-        section = ct.create_string_buffer(smax)
-        name    = ct.create_string_buffer(smax)
-        dtype   = ct.create_string_buffer(smax)
-        status  = lib.c_datablock_get_log_entry(self._ptr, i, smax, ptype, section, name, dtype)
-        if status:
-            raise ValueError("Asked for log entry above maximum or less than zero")
-        return ptype.value, section.value, name.value, dtype.value
-
-
-    def log_access(self, log_type, section, name):
-        u"""Add an entry to the end of this :class:`DataBlock`ʼs access log.
-
-        The `log_type` describes the action performed on the parameter at
-        (`section`, `name`).  It should be one of the strings displayed in
-        *datablock_logging.cc*, viz: "READ-OK", "WRITE-OK", "READ-FAIL",
-        "WRITE-FAIL", "READ-DEFAULT", "REPLACE-OK", "REPLACE-FAIL",
-        "CLEAR", "DELETE", or "MODULE-START".
-
-        """
-        status = lib.c_datablock_log_access(self._ptr, log_type, section, name)
-        if status!=0:
-            raise BlockError.exception_for_status(status, "", "")
-
-
-    def get_metadata(self, section, name, key):
-        u"""Get the metadata called `key` attached to parameter `name` under `section`.
-
-        If the data do not exist at the requested address, then a
-        :class:`BlockError` will be raised.
-
-        """
-        r = lib.c_str()
-        status = lib.c_datablock_get_metadata(self._ptr,section,name,key, r)
-        if status!=0:
-            raise BlockError.exception_for_status(status, section, name)
-        return str(r.value)
-
-
-    def put_metadata(self, section, name, key, value):
-        u"""Associate `value` with the meta-`key` attached to parameter `name` under `section`.
-
-        If there is no parameter under (`section`, `name`) then a
-        :class:`BlockError` will be raised.
-
-        """
-        status = lib.c_datablock_put_metadata(self._ptr,section,name,key, value)
-        if status!=0:
-            raise BlockError.exception_for_status(status, section, name)
-
-
-    def replace_metadata(self, section, name, key, value):
-        u"""Associate `value` with the meta-`key` attached to parameter `name` under `section`.
-
-        If there is no parameter under (`section`, `name`) then a
-        :class:`BlockError` will be raised.
-
-        """
-        status = lib.c_datablock_replace_metadata(self._ptr,section,name,key, value)
-        if status!=0:
-            raise BlockError.exception_for_status(status, section, name)
-
-
-    def put_grid(self, section, name_x, x, name_y, y, name_z, z):
-        u"""Put a grid into the map.
-
-        The grid is put into `section`, using keys `name_x`, `name_y` and
-        `name_z` to locate the data.  The data comprise the array `x`
-        holding a set of ‘labels’ for the x-axis, an array `y` holding
-        labels for the y-axis, and then a two-dimensional array`z`, whose
-        sizes must correspond with the `x`- and `y`-sizes, which holds the
-        actual data inside the grid.
-
-        If there are any problems, most notably with the sizes of the
-        arrays not being compatible, then a :class:`ValueError` will be
-        raised.
-
-        """
-        self._grid_put_replace(section, name_x, x, name_y, y, name_z, z, False)
-
-
-    def get_grid(self, section, name_x, name_y, name_z):
-        u"""Return a triple of arrays, representing a grid of data.
-
-        The strings `name_x`, `name_y` and `name_z` must be keys under
-        `section` which index data making up a grid; they must be the same
-        set used in a call to :func:`replace_grid` or :func:`put_grid`
-        used to establish the grid in the first place (except that the x-
-        and y-axes are allowed to be transposed).
-
-        The return is a triple of arrays: the first two elements hold the
-        labels along the axes and the third element is a two-dimensional
-        array holding the data deemed to be inside the grid itself.
-
-        If the `name_*`ʼs do not correspond correctly with those of an
-        established grid then a :class:`BlockError` will be raised.
-
-        """
-        name_x = name_x.lower()
-        name_y = name_y.lower()
-        name_z = name_z.lower()
-        x = self[section, name_x]
-        y = self[section, name_y]
-        z = self[section, name_z]
-        sentinel_key = "_cosmosis_order_%s"%name_z
-        sentinel_value = self[section, sentinel_key].lower()
-
-        if sentinel_value== "%s_cosmosis_order_%s" % (name_x, name_y):
-            assert z.shape==(x.size, y.size)
-            return x, y, z
-        elif sentinel_value== "%s_cosmosis_order_%s" % (name_y, name_x):
-            assert z.T.shape==(x.size, y.size)
-            return x, y, z.T
-        else:
-            raise BlockError.exception_for_status(errors.DBS_WRONG_VALUE_TYPE, section, name_z)
-
-
-
-    def replace_grid(self, section, name_x, x, name_y, y, name_z, z):
-        u"""Put a grid into the map.
-
-        The grid is put into `section`, using keys `name_x`, `name_y` and
-        `name_z` to locate the data.  The data comprise the array `x`
-        holding a set of ‘labels’ for the x-axis, an array `y` holding
-        labels for the y-axis, and then a two-dimensional array`z`, whose
-        sizes must correspond with the `x`- and `y`-sizes, which holds the
-        actual data inside the grid.
-
-        If there are any problems, most notably with the sizes of the
-        arrays not being compatible, then a :class:`ValueError` will be
-        raised.
-
-        """
-        self._grid_put_replace(section, name_x, x, name_y, y, name_z, z, True)
-
-
-    def _grid_put_replace(self, section, name_x, x, name_y, y, name_z, z, replace):
-        # These conversions do not create new objects if x,y,z are already arrays.
-        x = np.asarray(x)
-        y = np.asarray(y)
-        z = np.asarray(z)
-
-        if x.ndim!=1 or y.ndim!=1 or z.ndim!=2 or z.shape!=(x.size,y.size):
-            msg = """
-    Your code tried to save or replace a grid {name_z}[{name_x}, {name_y}] in section {}. 
-    This requires 1D {name_x}, 1D {name_y}, 2D {name_z} and the shape of {name_z} to be (len({name_x}),len({name_y})).
-    Whereas your code tried:
-    {name_x} ndim = {}    [{}]
-    {name_y} ndim = {}    [{}]
-    {name_z} ndim = {}    [{}]
-    {name_x} shape = {}
-    {name_y} shape = {}
-    {name_z} shape = {}   [{}]
-            """.format(section, 
-                x.ndim, "OK" if x.ndim==1 else "WRONG",
-                y.ndim, "OK" if y.ndim==1 else "WRONG",
-                z.ndim, "OK" if z.ndim==2 else "WRONG",
-                x.shape,
-                y.shape,
-                z.shape, "OK" if z.shape==(x.size, y.size) else "WRONG",
-                name_z=name_z, name_x=name_x, name_y=name_y
-                )
-            raise ValueError(msg)
-
-        self[section, name_x] = x
-        self[section, name_y] = y
-        self[section, name_z] = z
-
-        sentinel_key = "_cosmosis_order_%s"%name_z
-        sentinel_value = "%s_cosmosis_order_%s" % (name_x, name_y)
-        self[section, sentinel_key] = sentinel_value.lower()
->>>>>>> 2e20686c
 
 
 
 class SectionOptions(object):
-
-    u"""
-    The SectionOptions object wraps is a handy short-cut to let you
-    look up objects in a :class:`DataBlock` object, but looking specifically at
-    the special section in an ini file that refers to "the section that 
-    defines the current module"
-
-    """
-
-    def __init__(self, block):
-        self.block=block
-
-    def has_value(self, name):
-        has = self.block.has_value(option_section, name)
-        return bool(has)
+	"""
+	The SectionOptions object wraps is a handy short-cut to let you
+	look up objects in a DataBlock object, but looking specifically at
+	the special section in an ini file that refers to "the section that 
+	defines the current module"
+
+	"""
+	def __init__(self, block):
+		self.block=block
+
+	def has_value(self, name):
+		has = self.block.has_value(option_section, name)
+		return bool(has)
 
 
 
 def _make_getter(cls, name):
-    if name=='__getitem__':
-        def getter(self, key):
-            return self.block[option_section, key]
-    elif "array" in name:
-        def getter(self, key):
-            return getattr(self.block, name)(option_section, key)
-    else:
-        def getter(self, key, default=None):
-            return getattr(self.block, name)(option_section, key, default=default)
-
-    return getter
+	if name=='__getitem__':
+		def getter(self, key):
+			return self.block[option_section, key]
+	elif "array" in name:
+		def getter(self, key):
+			return getattr(self.block, name)(option_section, key)
+	else:
+		def getter(self, key, default=None):
+			return getattr(self.block, name)(option_section, key, default=default)
+
+	return getter
+
 
 
 
 for name in dir(DataBlock):
-<<<<<<< HEAD
 	if name.startswith('get') or name=='__getitem__':
-		setattr(SectionOptions, name, _make_getter(SectionOptions, name))
-=======
-    if name.startswith('get') or name=='__getitem__':
-        setattr(SectionOptions, name, _make_getter(SectionOptions, name))
->>>>>>> 2e20686c
+		setattr(SectionOptions, name, _make_getter(SectionOptions, name))