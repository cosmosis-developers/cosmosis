#coding: utf-8

u"""Definition of the :class:`DataBlock` class."""

import ctypes as ct
from . import errors
from . import dbt_types as types
from ...utils import mkdir
from .errors import BlockError
import numpy as np
import os
import collections
import tarfile
import io
from io import StringIO, BytesIO
import sys



try:
	from . import lib
except:
	_allow_unbuilt_import = os.environ.get("COSMOSIS_ALLOW_UNBUILT_IMPORT", "0") == "1"
	if _allow_unbuilt_import:
		print("Warning: importing cosmosis datablock without compiled library. "
			  "You cannot use CosmoSIS properly; this is designed for building "
			  "documentation", file=sys.stderr)
	else:
		raise



option_section = "module_options"
metadata_prefix = "cosmosis_metadata:"

class DataBlock(object):
	u"""A map of (section,name)->value of parameters.

	At the heart of Cosmosis is a data-containing object which is passed
	down a pipeline of processing stages, which shape and massage those
	data as they go through.  The :class:`DataBlock` class is the
	realization of this object as seen by Python modules.

	The main methods a Cosmosis module programmer is interested in given
	one of these objects are the implicitly-called `__getitem__` and
	`__setitem__`: these retrieve parameter values from the map, and put
	new ones in or replace existing ones, respectively.

	Most of the implementation detail of this class is a complete
	orthogonal set of methods which get, put and replace parameters with
	integer, boolean, string, floating-point, complex values, either as
	scalars or 1-, 2-dimensional arrays or ‘grids’, then refinement of
	these into generic :func:`get`, :func:`set` and :func:`replace`
	methods, and finally the ultimate refinement to the
	:func:`__getitem__` and :func:`__setitem__` methods themselves.

	The *grid* concept is where a two-dimensional array is flanked by two
	one-dimensional ones giving labels to the ‘rows’ and ‘columns’; these
	labels are used to address the data directly.

	"""

	GET=0
	PUT=1
	REPLACE=2
	def __init__(self, ptr=None, own=None):
		u"""Construct an empty parameter map, or possibly shadow an existing one.

		In implementation, this Python object is actually a wrapper around
		a C object.  The constructor allows for an existing object to be
		specified through the `ptr`, and then to dictate that the Python
		object is ultimately responsible for the lifetime of the
		underlying object, via the boolean-valued `own`.

		Note that it is also possible to not specify `ptr` and to specify
		`own` as `False`, in which case a new C object will be created but
		it will be left to the application to ensure proper destruction at
		the end of its lifetime.

		"""

		# Doc: Need to find out the use-case for this latter option,
		#      and if it is being used in Cosmosis now; if not, it
		#      should be removed!

		self.owns=own
		if ptr is None:
			ptr = lib.make_c_datablock()
			self.owns=True
		if own is not None:
			self.owns=own
		self._ptr = ptr
		self._as_parameter_ = ptr
	#TODO: add destructor.  destroy block if owned

	def __del__(self):
		u"""Destroy this object.

		Also destroy the underlying C object if we are deemed to own it.

		"""
		try:
			if self.owns:
				lib.destroy_c_datablock(self._ptr)
		except:
			pass

				
	def clone(self):
		u"""Make a brand-new, completely independent object, a deep copy of the existing one.

		A new object will be returned from this method which has its own
		underlying implementation, a deep copy of the parameter map we
		are holding.  This WILL entail the attempted requisition of
		enough new memory to hold the complete parameter structure.

		"""
		ptr = lib.clone_c_datablock(self._ptr)
		return DataBlock(ptr,own=True)


	@staticmethod
	def python_to_c_complex(value):
		u"""Interpret an arbitrary Python object as a lib.c_complex type.

		This convenience function will take an actual lib.c_complex
		`value` (no-op), a Python complex `value`, the first two
		components of a Python tuple `value`, or a real scalar `value` and
		return the equivalent lib.c_complex (i.e. a type which can be
		passed to a C subroutine representing a complex number).

		In the case of the scalar input, this is taken as the real part of
		the complex number and the imaginary part will be zero.

		"""
		if isinstance(value, lib.c_complex):
			return value
		elif isinstance(value, complex):
			return lib.c_complex(value.real,value.imag)
		elif isinstance(value, tuple):
			return lib.c_complex(value[0],value[1])
		else:
			return lib.c_complex(value, 0.0)

	@staticmethod
	def python_to_1d_c_array(value, numpy_type):
		u"""Create a C object equivalent to the `value` array, interpreted as `numpy_type`.

		The object will be a contiguous list—this may entail that a value
		array with strides be copied to a compressed version—of C type
		most appropriate to the representation of the Python `numpy_type`.

		"""
		value = np.array(value, dtype=numpy_type)
		#This function is for 1D arrays only
		assert value.ndim==1
		#check strides same as itemsize.
		#This may be false if e.g. the object
		#was made by looking at a slice through
		#a matrix.
		if value.itemsize != value.strides[0]:
			#If so we need to copy the data to create
			#a new object with sensible strides
			value = value.copy()
		assert value.itemsize==value.strides[0]
		#Now return pointer to start of the data
		array = np.ctypeslib.as_ctypes(value)
		array_size = value.size
		#OK, here's the difficult part.
		# We have to return the value, as well as the
		# array we have converted it to.
		# That's because the array object
		# does not maintain a pointer to the value,
		# so it is garbage collected if we don't
		# and then the array just contains junk memory
		return value, array, array_size



	def get_int(self, section, name, default=None):
		u"""Retrieve an integer value from the parameter set.

		The `name` ʼd parameter in the given `section` will be interpreted
		as an integer and returned to the caller.  If such parameter is
		not found in the map, then the `default` will be returned if it
		was given, or else a specialized :class:`BlockError` (see
		errors.py) will be thrown.  The :class:`BlockError` may also be
		thrown if a variable is found, but is not of integer type.

		"""
		r = ct.c_int()
		if default is None:
			status = lib.c_datablock_get_int(self._ptr,section.encode('ascii'),name.encode('ascii'),r)
		else:
			status = lib.c_datablock_get_int_default(self._ptr,section.encode('ascii'),name.encode('ascii'),default,r)
		if status!=0:
			raise BlockError.exception_for_status(status, section, name)
		return r.value

	def get_bool(self, section, name, default=None):
		u"""Retrieve a boolean value from the parameter set.

		The `name` parameter in the given `section` will be interpreted
		as a boolean and returned to the caller.  If such parameter is not
		found in the map, then the `default` will be returned if it was
		given, or else a specialized :class:`BlockError` (see errors.py)
		will be thrown.  The :class:`BlockError` may also be thrown if a
		variable is found, but is not of boolean type.

		"""
		r = ct.c_bool()
		if default is None:
			status = lib.c_datablock_get_bool(self._ptr,section.encode('ascii'),name.encode('ascii'),r)
		else:
			status = lib.c_datablock_get_bool_default(self._ptr,section.encode('ascii'),name.encode('ascii'),default,r)
		if status!=0:
			raise BlockError.exception_for_status(status, section, name)
		return r.value

	def get_double(self, section, name, default=None):
		u"""Retrieve a floating-point value from the parameter set.

		The `name` parameter in the given `section` will be interpreted
		as a floating-point value and returned to the caller.  If such
		parameter is not found in the map, then the `default` will be
		returned if it was given, or else a specialized
		:class:`BlockError` (see errors.py) will be thrown.  The
		:class:`BlockError` may also be thrown if a variable is found, but
		is not of floating-point type.

		"""
		r = ct.c_double()
		if default is None:
			status = lib.c_datablock_get_double(self._ptr,section.encode('ascii'),name.encode('ascii'),r)
		else:
			status = lib.c_datablock_get_double_default(self._ptr,section.encode('ascii'),name.encode('ascii'),default,r)
		if status!=0:
			raise BlockError.exception_for_status(status, section, name)
		return r.value

	def get_complex(self, section, name, default=None):
		u"""Retrieve a complex value from the parameter set.

		The `name` parameter in the given `section` will be interpreted
		as a complex value and returned to the caller.  If such parameter
		is not found in the map, then the `default` will be returned if it
		was given, or else a specialized :class:`BlockError` (see
		errors.py) will be thrown.  The :class:`BlockError` may also be
		thrown if a variable is found, but is not of complex type.

		"""
		r = lib.c_complex()
		if default is None:
			status = lib.c_datablock_get_complex(self._ptr,section.encode('ascii'),name.encode('ascii'),r)
		else:
			status = lib.c_datablock_get_complex_default(self._ptr,section.encode('ascii'),name.encode('ascii'),default,r)
		if status!=0:
			raise BlockError.exception_for_status(status, section, name)
		return r.real+1j*r.imag

	def get_string(self, section, name, default=None):
		u"""Retrieve a string value from the parameter set.

		The `name` parameter in the given `section` will be interpreted
		as a string value and returned to the caller.  If such parameter
		is not found in the map, then the `default` will be returned if it
		was given, or else a specialized :class:`BlockError` (see
		errors.py) will be thrown.  The :class:`BlockError` may also be
		thrown if a variable is found, but is not of string type.

		"""
		r = lib.c_str()
		if default is None:
			status = lib.c_datablock_get_string(self._ptr,section.encode('ascii'),name.encode('ascii'),r)
		else:
			status = lib.c_datablock_get_string_default(self._ptr,section.encode('ascii'),name.encode('ascii'),default.encode('ascii'),r)
		if status!=0:
			raise BlockError.exception_for_status(status, section, name)
		c = r.value.decode('utf-8')
		lib.free(r)
		return c

	def get_int_array_1d(self, section, name):
		u"""Retrieve an integer array from the parameter set.

		The `name` parameter in the given `section` will be understood
		as being of integer array type and returned to the caller as a
		NumPy array.  If such a parameter is not found in the map, then a
		specialized :class:`BlockError` (see errors.py) will be thrown.

		"""
		n = lib.c_datablock_get_array_length(self._ptr, section.encode('ascii'), name.encode('ascii'))
		r = np.zeros(n, dtype=np.intc)
		arr = np.ctypeslib.as_ctypes(r)
		sz = lib.c_int()
		status = lib.c_datablock_get_int_array_1d_preallocated(self._ptr, section.encode('ascii'), name.encode('ascii'), arr, ct.byref(sz), n)
		if status!=0:
			raise BlockError.exception_for_status(status, section, name)
		return r

	def get_double_array_1d(self, section, name):
		u"""Retrieve a floating-point array from the parameter set.

		The `name` parameter in the given `section` will be understood
		as being of floating-point array type and returned to the caller
		as a *NumPy* array.  If such a parameter is not found in the map,
		then a specialized :class:`BlockError` (see errors.py) will be
		thrown.

		"""
		n = lib.c_datablock_get_array_length(self._ptr, section.encode('ascii'), name.encode('ascii'))
		r = np.zeros(n, dtype=np.double)
		arr = np.ctypeslib.as_ctypes(r)
		sz = lib.c_int()
		status = lib.c_datablock_get_double_array_1d_preallocated(self._ptr, section.encode('ascii'), name.encode('ascii'), arr, ct.byref(sz), n)
		if status!=0:
			raise BlockError.exception_for_status(status, section, name)
		return r

	def get_string_array_1d(self, section, name):
		u"""Retrieve an array of strings from the datablock.

		The `name` parameter in the given `section` will be understood
		as being of 1D string array type and returned to the caller
		as a numpy array.  If such a parameter is not found in the map,
		then a specialized :class:`BlockError` (see errors.py) will be
		thrown.

		"""
		section = section.encode('ascii')
		name = name.encode('ascii')
		n = lib.c_datablock_get_array_length(self._ptr, section, name)

		# Create the array, but make it of void pointers.
		# If you use c_char_p it just comes through as an int
		# which we can free later
		array = (ct.c_void_p * n)()
		sz = lib.c_int()
		status = lib.c_datablock_get_str_array_1d_preallocated(self._ptr, section, name, array, ct.byref(sz))
		if status!=0:
			raise BlockError.exception_for_status(status, section, name)

		# Parse each element into a list.  We don't yet know that max
		# length of the strings so don't want to make a numpy array yet.
		output = []
		for i in range(n):
			# Convert to a char pointer
			c = ct.c_char_p(array[i])
			# Decode char pointer as strings
			output.append(c.value.decode('ascii'))
			# Free the pointer allocated by strdup in C
			lib.free(array[i])

		# Convert to array for output
		return np.array(output)



	def _get_array_nd(self, section, name, dtype):

		if dtype is complex or dtype is str:
			raise ValueError("Sorry - cosmosis support for 2D complex and string values is incomplete")

		ndim = lib.c_int()
		status = lib.c_datablock_get_array_ndim(self._ptr, section.encode('ascii'), name.encode('ascii'), ct.byref(ndim))
		if status:
			raise BlockError.exception_for_status(status, section, name)

		ctype, shape_function, get_function = {
			int: (ct.c_int, lib.c_datablock_get_int_array_shape, lib.c_datablock_get_int_array),
			float: (ct.c_double, lib.c_datablock_get_double_array_shape, lib.c_datablock_get_double_array),
			#complex: (lib.c_complex, lib.c_datablock_get_complex_array_shape, lib.c_datablock_get_complex_array),
			#str: (lib.c_str, lib.c_datablock_get_string_array_shape, lib.c_datablock_get_string_array),
		}[dtype]

		#Get the array extent
		extent = (ct.c_int * ndim.value)()
		status = shape_function(self._ptr, section.encode('ascii'), name.encode('ascii'), ndim, extent)
		if status!=0:
			raise BlockError.exception_for_status(status, section, name)

		#Make the space for it
		N = tuple([extent[i] for i in range(ndim.value)])
		r = np.zeros(N, dtype=ctype)
		arr = r.ctypes.data_as(ct.POINTER(ctype))

		#Fill in with the data
		status = get_function(self._ptr, section.encode('ascii'), name.encode('ascii'), arr, ndim, extent)
		if status!=0:
			raise BlockError.exception_for_status(status, section, name)
		return r

	def _put_replace_array_nd(self, section, name, value, dtype, mode):
		shape = value.shape
		ndim = len(shape)
		extent = (ct.c_int * ndim)()
		for i in range(ndim): extent[i] = shape[i]
		value = value.flatten()
		p, arr, arr_size = self.python_to_1d_c_array(value, dtype)
		put_function={
			(np.intc, self.PUT):lib.c_datablock_put_int_array,
			(np.double, self.PUT):lib.c_datablock_put_double_array,
			(np.intc, self.REPLACE):lib.c_datablock_replace_int_array,
			(np.double, self.REPLACE):lib.c_datablock_replace_double_array,
		}.get((dtype,mode))
		if put_function is None:
			raise ValueError("I do not know how to save %s in %s of type %s"% (section,name, dtype))
		status = put_function(self._ptr, section.encode('ascii'), name.encode('ascii'), arr, ndim, extent)
		if status!=0:
			raise BlockError.exception_for_status(status, section, name)


	def put_double_array_nd(self, section, name, value):
		u"""Add a floating-point array parameter to the data set.

		The `value` must be an array of values which can be interpreted as
		floating-point numbers, otherwise a :class:`ValueError` will be
		raised.  If the parameter does not exist in the data set, a
		:class:`BlockError` will be raised.  The array can be any shape.

		"""
		self._put_replace_array_nd(section, name, value, np.double, self.PUT)

	def put_int_array_nd(self, section, name, value):
		u"""Add an integer array parameter to the data set.

		The value must be an array of values which can be interpreted as
		integer numbers, otherwise a :class:`ValueError` will be raised.
		If the parameter does not exist in the data set, a
		:class:`BlockError` will be raised.  The array can be any shape.

		"""
		self._put_replace_array_nd(section, name, value, np.intc, self.PUT)



	def replace_double_array_nd(self, section, name, value):
		u"""Replace a floating-point array parameter in the data set.

		The value must be an array of values which can be interpreted as
		floating-point numbers, otherwise a :class:`ValueError` will be
		raised.  If the parameter already exists in the data set, a
		:class:`BlockError` will be raised.  The new array can be any
		shape, independent of the shape of the original value in this data
		set.

		"""
		self._put_replace_array_nd(section, name, value, np.double, self.REPLACE)

	def replace_int_array_nd(self, section, name, value):
		u"""Replace an integer array parameter in the data set.

		The value must be an array of values which can be interpreted as
		integer numbers, otherwise a :class:`ValueError` will be raised.
		If the parameter already exists in the data set, a
		:class:`BlockError` will be raised.  The new array can be any
		shape, independent of the shape of the original value in this data
		set.

		"""
		self._put_replace_array_nd(section, name, value, np.intc, self.REPLACE)

	def get_double_array_nd(self, section, name):
		u"""Get a floating-point array of *a priori* unspecified shape.

		Expect :class:`BlockError` or :class:`ValueError` to be raised if
		there are extenuating circumstances.

		"""
		return self._get_array_nd(section, name, float)

	def get_int_array_nd(self, section, name):
		u"""Get an integer-valued array of *a priori* unspecified shape.

		Expect :class:`BlockError` or :class:`ValueError` to be raised if
		there are extenuating circumstances.

		"""
		return self._get_array_nd(section, name, int)

	#def get_complex_array_2d(self, section, name):
	#	return self._get_array_2d(section, name, complex)

	#def get_string_array_2d(self, section, name):
	#	return self._get_array_2d(section, name, str)

	def put_int(self, section, name, value):
		u"""Add an integer parameter to the map.

		A new parameter will be added to the current map, at (`section`,
		`name`), and will have the `value` interpreted as an integer type.
		It is an error to try to add a parameter which is already there,
		and in this case a specialized :class:`BlockError` will be raised.

		"""
		status = lib.c_datablock_put_int(self._ptr,section.encode('ascii'),name.encode('ascii'),int(value))
		if status!=0:
			raise BlockError.exception_for_status(status, section, name)

	def put_bool(self, section, name, value):
		u"""Add a boolean parameter to the map.

		A new parameter will be added to the current map, at (`section`,
		`name`), and will have the `value` interpreted as a boolean type.
		It is an error to try to add a parameter which is already there,
		and in this case a :class:`BlockError` will be raised.

		"""
		status = lib.c_datablock_put_bool(self._ptr,section.encode('ascii'),name.encode('ascii'),bool(value))
		if status!=0:
			raise BlockError.exception_for_status(status, section, name)

	def put_double(self, section, name, value):
		u"""Add a floating-point parameter to the map.

		A new parameter will be added to the current map, at (`section`,
		`name`), and will have the `value` interpreted as a floating-point
		type.  It is an error to try to add a parameter which is already
		there, and in this case a :class:`BlockError` will be raised.

		"""
		status = lib.c_datablock_put_double(self._ptr,section.encode('ascii'),name.encode('ascii'),float(value))
		if status!=0:
			raise BlockError.exception_for_status(status, section, name)

	def put_complex(self, section, name, value):
		u"""Add a complex parameter to the map.

		A new parameter will be added to the current map, at (`section`,
		`name`), and will have the `value` interpreted as a complex type.
		It is an error to try to add a parameter which is already there,
		and in this case a :class:`BlockError` will be raised.

		"""
		value=self.python_to_c_complex(value)
		status = lib.c_datablock_put_complex(self._ptr,section.encode('ascii'),name.encode('ascii'),value)
		if status!=0:
			raise BlockError.exception_for_status(status, section, name)

	def put_string(self, section, name, value):
		u"""Add a string parameter to the map.

		A new parameter will be added to the current map, at (`section`,
		`name`), and will have the `value` interpreted as a string type.
		It is an error to try to add a parameter which is already there,
		and in this case a :class:`BlockError` will be raised.

		"""
		status = lib.c_datablock_put_string(self._ptr,section.encode('ascii'),name.encode('ascii'),str(value).encode('ascii'))
		if status!=0:
			raise BlockError.exception_for_status(status, section, name)

	def put_int_array_1d(self, section, name, value):
		u"""Add a one-dimensional integer array to the map.

		A parameter called `name` is added to `section`, and holds `value`
		interpreted as a simple array of integers.  If this interpretation
		cannot be made then a :class:`BlockError` will be raised.

		"""
		value_ref, value,n=self.python_to_1d_c_array(value, np.intc)
		status = lib.c_datablock_put_int_array_1d(self._ptr, section.encode('ascii'), name.encode('ascii'), value, n)
		if status!=0:
			raise BlockError.exception_for_status(status, section, name)

	def put_double_array_1d(self, section, name, value):
		u"""Add a one-dimensional floating-point array to the map.

		A parameter called `name` is added to `section`, and holds `value`
		interpreted as a simple array of floating-point values.  If this
		interpretation cannot be made then a :class:`BlockError` will be
		raised.

		"""
		value_ref, value,n=self.python_to_1d_c_array(value, np.double)
		status = lib.c_datablock_put_double_array_1d(self._ptr, section.encode('ascii'), name.encode('ascii'), value, n)
		if status!=0:
			raise BlockError.exception_for_status(status, section, name)

	def put_string_array_1d(self, section, name, value):
		u"""Add a one-dimensional floating-point array to the map.

		A parameter called `name` is added to `section`, and holds `value`
		interpreted as a simple array of floating-point values.  If this
		interpretation cannot be made then a :class:`BlockError` will be
		raised.

		"""
		array = (ct.c_char_p * len(value))()
		for i, v in enumerate(value):
			array[i] = v.encode('ascii')

		status = lib.c_datablock_put_str_array_1d(self._ptr, section.encode('ascii'), name.encode('ascii'), array, len(value))

		if status!=0:
			raise BlockError.exception_for_status(status, section, name)




	def _method_for_type(self, T, method_type):
		method={ int:    (self.get_int,     self.put_int,     self.replace_int),
				 float:  (self.get_double,  self.put_double,  self.replace_double),
				 bool:   (self.get_bool,    self.put_bool,    self.replace_bool),
				 complex:(self.get_complex, self.put_complex, self.replace_complex),
				 str:    (self.get_string,  self.put_string,  self.replace_string)
				 }.get(T)
		if method:
			return method[method_type]
		return None

	def _method_for_datatype_code(self, code, method_type):

		T={ 
			types.DBT_INT:     (self.get_int,     self.put_int,     self.replace_int),
			types.DBT_BOOL:    (self.get_bool,     self.put_bool,     self.replace_bool),
			types.DBT_DOUBLE:         (self.get_double,  self.put_double,  self.replace_double),
			types.DBT_COMPLEX: (self.get_complex, self.put_complex, self.replace_complex),
			types.DBT_STRING:  (self.get_string,  self.put_string,  self.replace_string),
			types.DBT_INT1D:   (self.get_int_array_1d,     self.put_int_array_1d,     self.replace_int_array_1d),
			types.DBT_DOUBLE1D:(self.get_double_array_1d,  self.put_double_array_1d,  self.replace_double_array_1d),
			# types.COMPLEX1D:   (self.get_complex_array_1d, self.put_complex_array_1d, self.replace_complex_array_1d),
			types.DBT_STRING1D:    (self.get_string_array_1d,  self.put_string_array_1d,  self.replace_string_array_1d),
			# types.DBT_INT2D:   (self.get_int_array_2d,     self.put_int_array_2d,     self.replace_int_array_2d)
			types.DBT_DOUBLEND:(self.get_double_array_nd,  self.put_double_array_nd, None),
			types.DBT_INTND:(self.get_int_array_nd,  self.put_int_array_nd, None),
			# types.COMPLEX2D:   (self.get_complex_array_2d, self.put_complex_array_2d, self.replace_complex_array_2d)
			# types.STRING2D:    (self.get_string_array_2d,  self.put_string_array_2d,  self.replace_string_array_2d)
				 }.get(code)
		if T is not None:
			return T[method_type]
		return None


	def _method_for_value(self, value, method_type):
		if isinstance(value, np.float32) or isinstance(value, np.float64):
			value = float(value)
		if isinstance(value, np.int32) or isinstance(value, np.int64):
			value = int(value)

		if isinstance(value, str):
			method = (self.get_string,  self.put_string,  self.replace_string)
			return method[method_type]

		T = type(value)

		method = self._method_for_type(T, method_type)
		if method: 
			return method
		if hasattr(value,'__len__'):
			#let numpy work out what type this should be.
			array = np.array(value)
			kind = array.dtype.kind
			ndim = array.ndim
			if ndim==1:
				#1D arrays have their own specific methods,
				#for integer and float
				if kind=='i':
					method = (self.get_int_array_1d,self.put_int_array_1d,self.replace_int_array_1d)
				elif kind=='f':
					method = (self.get_double_array_1d,self.put_double_array_1d,self.replace_double_array_1d)
				elif kind == 'U':
					method = (self.get_string_array_1d,self.put_string_array_1d,self.replace_string_array_1d)
			#otherwise we just use the generic n-d arrays
			elif kind=='i':
				method = (self.get_int_array_nd,self.put_int_array_nd,self.replace_int_array_nd)
			elif kind=='f':
				method = (self.get_double_array_nd,self.put_double_array_nd,self.replace_double_array_nd)
			if method:
				return method[method_type]
		raise ValueError("I do not know how to handle this type %r %r"%(value,type(value)))
	
	def get(self, section, name):
		u"""Get the value of parameter with `name` in `section`.

		The type value returned from this method will reflect the type of
		value held in the underlying map implementation.  In circumstances
		where this either cannot be ascertained or cannot be converted
		simply to a native Python type, then either a :class:`BlockError`
		or :class:`ValueError` will be raised.

		"""
		type_code_c = lib.c_datatype()
		status = lib.c_datablock_get_type(self._ptr, section.encode('ascii'), name.encode('ascii'), ct.byref(type_code_c))
		if status:
			raise BlockError.exception_for_status(status, section, name)
		type_code = type_code_c.value
		method = self._method_for_datatype_code(type_code,self.GET)
		if method:
			return method(section,name)
		raise ValueError("Cosmosis internal error; unknown type of data. section: %s, name: %s, type_code: %s" % (section, name, type_code))

	def put(self, section, name, value, **meta):
		u"""Add a parameter with `value` at (`section`, `name`) in the map.

		The parameter stored in the map will have a type which
		reflects the type of `value`.

		If provided, `meta` should be a map of key/value pairs, and
		these will be appended to the inserted parameter as meta-data,
		converted to string type.

		It is an error to insert a parameter when there already is an
		entry at (`section`, `name`), in which case a :class:`BlockError`
		specialization will be raised.

		"""
		method = self._method_for_value(value,self.PUT)
		method(section, name, value)
		for (key, val) in list(meta.items()):
			self.put_metadata(section, name, str(key), str(val))

	def replace(self, section, name, value):
		u"""Replace the value of a parameter at (`section`, `name`) in the map with `value`.

		The parameter newly stored in the map will have a type which
		reflects the type of `value`.

		It is an error to attempt to replace a parameter not already
		present in the map, in which case a :class:`BlockError`
		specialization will be raised.

		"""
		method = self._method_for_value(value,self.REPLACE)
		method(section, name, value)


	def replace_int(self, section, name, value):
		u"""Change the value of an integer parameter in the map.

		The parameter at (`section`, `name`) will be given the new
		`value`.  It is an error to attempt to replace a value which is
		not already in the map, and a :class:`BlockError` will be raised
		in this case.

		"""
		status = lib.c_datablock_replace_int(self._ptr,section.encode('ascii'),name.encode('ascii'),value)
		if status!=0:
			raise BlockError.exception_for_status(status, section, name)

	def replace_bool(self, section, name, value):
		u"""Change the value of a boolean parameter in the map.

		The parameter at (`section`, `name`) will be given the new
		`value`.  It is an error to attempt to replace a value which is
		not already in the map, and a :class:`BlockError` will be raised
		in this case.

		"""
		status = lib.c_datablock_replace_bool(self._ptr,section.encode('ascii'),name.encode('ascii'),value)
		if status!=0:
			raise BlockError.exception_for_status(status, section, name)

	def replace_double(self, section, name, value):
		u"""Change the value of a floating-point parameter in the map.

		The parameter at (`section`, `name`) will be given the new
		`value`.  It is an error to attempt to replace a value which is
		not already in the map, and a :class:`BlockError` will be raised
		in this case.

		"""
		r = ct.c_double()
		status = lib.c_datablock_replace_double(self._ptr,section.encode('ascii'),name.encode('ascii'),value)
		if status!=0:
			raise BlockError.exception_for_status(status, section, name)

	def replace_complex(self, section, name, value):
		u"""Change the value of a complex parameter in the map.

		The parameter at (`section`, `name`) will be given the new
		`value`.  It is an error to attempt to replace a value which is
		not already in the map, and a :class:`BlockError` will be raised
		in this case.

		"""
		value=self.python_to_c_complex(value)
		status = lib.c_datablock_replace_complex(self._ptr,section.encode('ascii'),name.encode('ascii'),value)
		if status!=0:
			raise BlockError.exception_for_status(status, section, name)

	def replace_string(self, section, name, value):
		u"""Change the value of a string parameter in the map.

		The parameter at (`section`, `name`) will be given the new
		`value`.  It is an error to attempt to replace a value which is
		not already in the map, and a :class:`BlockError` will be raised
		in this case.

		"""
		status = lib.c_datablock_replace_string(self._ptr,section.encode('ascii'),name.encode('ascii'),str(value).encode('ascii'))
		if status!=0:
			raise BlockError.exception_for_status(status, section, name)

	def replace_int_array_1d(self, section, name, value):
		u"""Replace the value of a parameter with a simple integer array.

		The parameter at (`section`, `name`) is replaced with `value`,
		interpreted as a one-dimensional array.

		If this cannot be done then a :class:`BlockError` specialization
		will be raised.

		"""
		value_ref, value,n=self.python_to_1d_c_array(value, np.intc)
		status = lib.c_datablock_replace_int_array_1d(self._ptr, section.encode('ascii'), name.encode('ascii'), value, n)
		if status!=0:
			raise BlockError.exception_for_status(status, section, name)

	def replace_double_array_1d(self, section, name, value):
		u"""Replace the value of a parameter with a simple floating-point array.

		The parameter at (`section`, `name`) is replaced with `value`,
		interpreted as a one-dimensional array.

		If this cannot be done then a :class:`BlockError` specialization
		will be raised.

		"""
		value_ref, value,n=self.python_to_1d_c_array(value, np.double)
		status = lib.c_datablock_replace_double_array_1d(self._ptr, section.encode('ascii'), name.encode('ascii'), value, n)
		if status!=0:
			raise BlockError.exception_for_status(status, section, name)

	def replace_string_array_1d(self, section, name, value):
		u"""Replacing string arrays is not yet implemented

		"""
		raise NotImplementedError("CosmoSIS cannot yet replace string arrays. "
								  "Please open an issue if you need this feature")


	def has_section(self, section):
		u"""Indicate whether or not there is a given `section` in the data set.

		The `section` should be a string holding the name of the section.

		"""
		has = lib.c_datablock_has_section(self._ptr, section.encode('ascii'))
		return bool(has)

	def has_value(self, section, name):
		u"""Indicate whether or not a parameter is in the map.

		Both `section` and `name` should be strings.

		"""
		has = lib.c_datablock_has_value(self._ptr, section.encode('ascii'), name.encode('ascii'))
		return bool(has)

	def __getitem__(self, section_name):
		u"""Get the value of a parameter with `section`, name in the tuple section_name.

		Implicit use of this method is the recommended way to get the
		value of a parameter in the map.  If the argument cannot be
		interpreted as at least a two-item tuple then a
		:class:`ValueError` will be raised.

		"""
		try:
			(section,name) = section_name
		except ValueError:
			raise ValueError("You must specify both a section and a name to get or set a block item: b['section','name']")
		return self.get(section, name)

	def __setitem__(self, section_name, value):
		u"""Set a parameter with value in the map.

		The section_name must be a tuple with the parameterʼs section and
		name as the first two items (else a :class:`ValueError` will be
		raised).  Implicit use of this method is the recommended way to
		both insert parameters into the map, or to introduce new ones.

		"""

		try:
			(section,name) = section_name
		except ValueError:
			raise ValueError("You must specify both a section and a name to get or set a block item: b['section','name']")
		if self.has_value(section, name):
			self.replace(section, name, value)
		else:
			self.put(section, name, value)

	def __contains__(self, section_name):
		u"""Indicate whether there is a parameter with given section/name in the database.

		The section and name must be specified as the first two items of a
		tuple, or else a :class:`ValueError` will be raised.  Normally a
		boolean is returned to indicate prescence of said parameter.
		Implicit use of this method is the recommended way to determine if
		a parameter is present in the data set.

		"""
		if isinstance(section_name, str):
			return self.has_section(section_name)
		try:
			(section,name) = section_name
		except ValueError:
			raise ValueError("You must specify both a section and a name to get or set a block item: b['section','name']")
		return self.has_value(section, name)

	def sections(self):
		u"""Return a list of strings with the names of all sections in the data set.

		"""
		n = lib.c_datablock_num_sections(self._ptr)
		return [lib.c_datablock_get_section_name(self._ptr, i).decode('utf-8') for i in range(n)]


	def keys(self, section=None):
		u"""Return all keys in the collection, or, if `section` is specified, all keys under that section.

		If `section` is specified, it must be a string naming a section
		for whose keys are requested.

		In all cases a list of pairs of strings will be returned, the
		elements of each being the `section` and name of each parameter.

		"""
		if section is None:
			sections = self.sections()
		else:
			sections = [section]
		keys = []
		for section in sections:
			n_value = lib.c_datablock_num_values(self._ptr, section.encode('ascii'))
			for i in range(n_value):
				name = lib.c_datablock_get_value_name(self._ptr, section.encode('ascii'), i).decode('utf-8')
				keys.append((section,name))
		return keys


	def _delete_section(self, section):
		"Internal use only!"
		status = lib.c_datablock_delete_section(self._ptr, section.encode('ascii'))
		if status!=0:
			raise BlockError.exception_for_status(status, section, "<tried to delete>")

	def _copy_section(self, source, dest):
		"Internal use only!"
		status = lib.c_datablock_copy_section(self._ptr, source.encode('ascii'), dest.encode('ascii'))
		if status!=0:
			raise BlockError.exception_for_status(status, dest, "<tried to copy>")


	@staticmethod
	def _parse_metadata_key(key):
		key = key[len(metadata_prefix):].strip(":")
		s = key.index(":")
		if s==-1:
			raise ValueError("Could not understand metadata")
		name = key[:s]
		meta = key[s+1:]
		return name, meta

	def save_to_file(self, dirname, clobber=False):
		u"""Effectively :func:`save_to_directory` with the result tarʼd and compressed to a single file.

		The `dirname` argument here is actually a file name without an
		extension; the path to the file will be created in the file system
		if necessary (:class:`ValueError` will be raised if this cannot be
		accomplished), and “.tgz” will be appended to the file name.

		"""
		filename = dirname + ".tgz"

		base_dirname,base_filename=os.path.split(filename)
		if base_dirname:
			try:
				mkdir(base_dirname)
			except OSError:
				pass

		if os.path.exists(filename) and not clobber:
			raise ValueError("File %s already exists and not clobbering"%filename)

		tar = tarfile.open(filename, "w:gz")

		for (section, scalar_outputs, vector_outputs, meta) in self._save_paths():
			#Save all the vector outputs as individual files
			for name, value in vector_outputs:
				vector_outfile = os.path.join(dirname,section,name+'.txt')
				header = "%s\n"%name
				if value.ndim>2:
					header += "shape = %s\n"%str(value.shape)
					print("Flattening %s--%s when saving; shape info in header" % (section,name))
					value = value.flatten()
				if name in meta:
					for key,val in list(meta[name].items()):
						header+='%s = %s\n' % (key,val)

				#Save this file into the tar file
				string_output = io.BytesIO()
				if value.dtype.kind == "U":
					np.savetxt(string_output, value, header=header.rstrip("\n"), fmt="%s")
				else:
					np.savetxt(string_output, value, header=header.rstrip("\n"))
				string_output.seek(0)
				info = tarfile.TarInfo(name=vector_outfile)
				info.size=len(string_output.getvalue())
				tar.addfile(tarinfo=info, fileobj=string_output)

			#Save all the scalar outputs together as a single file
			#inside the tar file
			if scalar_outputs:
				scalar_outfile = os.path.join(dirname,section,"values.txt")
				string_output = io.BytesIO()
				for s in scalar_outputs:
					line = "{} = {}\n".format(s[0], s[1])
					string_output.write(line.encode())
					if s[0] in meta:
						for key,val in list(meta[s[0]].items()):
							line = "#{} {} = {}\n".format(s[0], key, val)
							string_output.write(line.encode())
				string_output.seek(0)
				info = tarfile.TarInfo(name=scalar_outfile)
				info.size=len(string_output.getvalue())
				tar.addfile(tarinfo=info, fileobj=string_output)
		tar.close()


	def save_to_directory(self, dirname, clobber=False):
		u"""Save the entire contents of this parameter map in the filesystem under `dirname`.

		The data are all written out long-hand in ASCII.  Each unique
		section will go to its own sub-directory, in which all the
		scalar parameters in that section go into a single file
		(‘values.txt’), and of the ‘composite’ data each go into their
		own file, named after the parameter key.

		The path, including `dirname`, will be created if necessary.

		"""
		try:
			mkdir(dirname)
		except OSError:
			if not clobber:
				print("Not clobbering", clobber)
				raise
		for (section, scalar_outputs, vector_outputs, meta) in self._save_paths():
			
			#Create the sub-directory for this 
			#section
			try:
				mkdir(os.path.join(dirname,section))
			except OSError:
				if not clobber:
					raise

			#Save all the vector outputs as individual files
			for name, value in vector_outputs:
				vector_outfile = os.path.join(dirname,section,name+'.txt')
				header = "%s\n"%name
				if value.ndim>2:
					header += "shape = %s\n"%str(value.shape)
					print("Flattening %s--%s when saving; shape info in header" % (section,name))
					value = value.flatten()
				if name in meta:
					for key,val in list(meta[name].items()):
						header+='%s = %s\n' % (key,val)
				if value.dtype.kind == "U":
					np.savetxt(vector_outfile, value, header=header.rstrip("\n"), fmt='%s')
				else:
					np.savetxt(vector_outfile, value, header=header.rstrip("\n"))

			#Save all the scalar outputs together as a single file
			if scalar_outputs:
				f=open(os.path.join(dirname,section,"values.txt"), 'w')
				for s in scalar_outputs:
					f.write("%s = %r\n"%s)
					if s[0] in meta:
						for key,val in list(meta[s[0]].items()):
							f.write("#%s %s = %s\n"%(s[0],key,val))
				f.close()

	def _save_paths(self):
		keys = list(self.keys())
		sections = set(k[0] for k in keys)
		for section in sections:
			scalar_outputs = []
			meta = collections.defaultdict(dict)
			vector_outputs = []
			for k in keys:
				sec, name = k
				if sec!=section: continue
				if name.startswith(metadata_prefix):
					target, metakey = self._parse_metadata_key(name)
					meta[target][metakey] = self[section,name]
					continue
				value = self[section,name]
				if np.isscalar(value):
					scalar_outputs.append((name,value))
				else:
					vector_outputs.append((name,value))
			yield section, scalar_outputs, vector_outputs, meta


	def report_failures(self):
		u"""Dump a human-readable list of failed-action log entries to the standard error channel.

		The entries appear one per line, with space-separated items
		corresponding to the verb, section and name, and data-type of the
		parameter.

		"""
		status = lib.c_datablock_report_failures(self._ptr)
		if status!=0:
			raise BlockError.exception_for_status(status, "", "")

	def print_log(self):
		u"""Dump a human-readable list of log entries to standard output.

		The entries appear one per line, with space-separated items
		corresponding to the verb, section and name, and data-type of the
		parameter.

		"""
		status = lib.c_datablock_print_log(self._ptr)
		if status!=0:
			raise BlockError.exception_for_status(status, "", "")

	def get_log_count(self):
		u"""Return the number of entries in the log."""
		return lib.c_datablock_get_log_count(self._ptr)

	def get_log_entry(self, i):
		u"""Get the iʼth log entry.

		The return is a tuple of four strings indicating the verb (i.e.,
		logged action), section and name of the parameter, and the data
		type held by the parameter.

		"""
		smax = 128
		ptype = ct.create_string_buffer(smax)
		section = ct.create_string_buffer(smax)
		name = ct.create_string_buffer(smax)
		dtype = ct.create_string_buffer(smax)
		status = lib.c_datablock_get_log_entry(self._ptr, i, smax, ptype, section, name, dtype)
		if status:
			raise ValueError("Asked for log entry above maximum or less than zero")
		return ptype.value.decode('utf-8'), section.value.decode('utf-8'), name.value.decode('utf-8'), dtype.value.decode('utf-8')

	def log_access(self, log_type, section, name):
		u"""Add an entry to the end of this :class:`DataBlock` access log.

		The `log_type` describes the action performed on the parameter at
		(`section`, `name`).  It should be one of the strings displayed in
		*datablock_logging.cc*, viz: "READ-OK", "WRITE-OK", "READ-FAIL",
		"WRITE-FAIL", "READ-DEFAULT", "REPLACE-OK", "REPLACE-FAIL",
		"CLEAR", "DELETE", or "MODULE-START".

		"""
		status = lib.c_datablock_log_access(self._ptr, log_type.encode('ascii'), section.encode('ascii'), name.encode('ascii'))
		if status!=0:
			raise BlockError.exception_for_status(status, "", "")

	def get_metadata(self, section, name, key):
		u"""Get the metadata called `key` attached to parameter `name` under `section`.

		If the data do not exist at the requested address, then a
		:class:`BlockError` will be raised.

		"""
		r = lib.c_str()
		status = lib.c_datablock_get_metadata(self._ptr,section.encode('ascii'),name.encode('ascii'),key.encode('ascii'), r)
		if status!=0:
			raise BlockError.exception_for_status(status, section, name)
		return r.value.decode('utf-8')

	def put_metadata(self, section, name, key, value):
		u"""Associate `value` with the meta-`key` attached to parameter `name` under `section`.

		If there is no parameter under (`section`, `name`) then a
		:class:`BlockError` will be raised.

		"""
		status = lib.c_datablock_put_metadata(self._ptr,section.encode('ascii'),name.encode('ascii'),key.encode('ascii'), value.encode('ascii'))
		if status!=0:
			raise BlockError.exception_for_status(status, section, name)

	def replace_metadata(self, section, name, key, value):
		u"""Associate `value` with the meta-`key` attached to parameter `name` under `section`.

		If there is no parameter under (`section`, `name`) then a
		:class:`BlockError` will be raised.

		"""
		status = lib.c_datablock_replace_metadata(self._ptr,section.encode('ascii'),name.encode('ascii'),key.encode('ascii'), value.encode('ascii'))
		if status!=0:
			raise BlockError.exception_for_status(status, section, name)

	def put_grid(self, section, name_x, x, name_y, y, name_z, z):
		u"""Put a grid into the map.

		The grid is put into `section`, using keys `name_x`, `name_y` and
		`name_z` to locate the data.  The data comprise the array `x`
		holding a set of ‘labels’ for the x-axis, an array `y` holding
		labels for the y-axis, and then a two-dimensional array`z`, whose
		sizes must correspond with the `x`- and `y`-sizes, which holds the
		actual data inside the grid.

		If there are any problems, most notably with the sizes of the
		arrays not being compatible, then a :class:`ValueError` will be
		raised.

		"""
		self._grid_put_replace(section, name_x, x, name_y, y, name_z, z, False)

	def get_grid(self, section, name_x, name_y, name_z):
		u"""Return a triple of arrays, representing a grid of data.

		The strings `name_x`, `name_y` and `name_z` must be keys under
		`section` which index data making up a grid; they must be the same
		set used in a call to :func:`replace_grid` or :func:`put_grid`
		used to establish the grid in the first place (except that the x-
		and y-axes are allowed to be transposed).

		The return is a triple of arrays: the first two elements hold the
		labels along the axes and the third element is a two-dimensional
		array holding the data deemed to be inside the grid itself.

		If the `name_*`ʼs do not correspond correctly with those of an
		established grid then a :class:`BlockError` will be raised.

		"""
		name_x = name_x.lower()
		name_y = name_y.lower()
		name_z = name_z.lower()
		x = self[section, name_x]
		y = self[section, name_y]
		z = self[section, name_z]
		sentinel_key = "_cosmosis_order_%s"%name_z
		sentinel_value = self[section, sentinel_key].lower()

		if sentinel_value== "%s_cosmosis_order_%s" % (name_x, name_y):
			assert z.shape==(x.size, y.size)
			return x, y, z
		elif sentinel_value== "%s_cosmosis_order_%s" % (name_y, name_x):
			assert z.T.shape==(x.size, y.size)
			return x, y, z.T
		else:
			raise BlockError.exception_for_status(errors.DBS_WRONG_VALUE_TYPE, section, name_z)



	def replace_grid(self, section, name_x, x, name_y, y, name_z, z):
		u"""Put a grid into the map.

		The grid is put into `section`, using keys `name_x`, `name_y` and
		`name_z` to locate the data.  The data comprise the array `x`
		holding a set of ‘labels’ for the x-axis, an array `y` holding
		labels for the y-axis, and then a two-dimensional array`z`, whose
		sizes must correspond with the `x`- and `y`-sizes, which holds the
		actual data inside the grid.

		If there are any problems, most notably with the sizes of the
		arrays not being compatible, then a :class:`ValueError` will be
		raised.

		"""
		self._grid_put_replace(section, name_x, x, name_y, y, name_z, z, True)

	def _grid_put_replace(self, section, name_x, x, name_y, y, name_z, z, replace):
		# These conversions do not create new objects if x,y,z are already arrays.
		x = np.asarray(x)
		y = np.asarray(y)
		z = np.asarray(z)

		if x.ndim!=1 or y.ndim!=1 or z.ndim!=2 or z.shape!=(x.size,y.size):
			msg = """
	Your code tried to save or replace a grid {name_z}[{name_x}, {name_y}] in section {}. 
	This requires 1D {name_x}, 1D {name_y}, 2D {name_z} and the shape of {name_z} to be (len({name_x}),len({name_y})).
	Whereas your code tried:
	{name_x} ndim = {}    [{}]
	{name_y} ndim = {}    [{}]
	{name_z} ndim = {}    [{}]
	{name_x} shape = {}
	{name_y} shape = {}
	{name_z} shape = {}   [{}]
			""".format(section, 
				x.ndim, "OK" if x.ndim==1 else "WRONG",
				y.ndim, "OK" if y.ndim==1 else "WRONG",
				z.ndim, "OK" if z.ndim==2 else "WRONG",
				x.shape,
				y.shape,
				z.shape, "OK" if z.shape==(x.size, y.size) else "WRONG",
				name_z=name_z, name_x=name_x, name_y=name_y
				)
			raise ValueError(msg)

		self[section, name_x] = x
		self[section, name_y] = y
		self[section, name_z] = z

		sentinel_key = "_cosmosis_order_%s"%name_z
		sentinel_value = "%s_cosmosis_order_%s" % (name_x, name_y)
		self[section, sentinel_key] = sentinel_value.lower()

	def get_first_parameter_use(self, params_of_interest):
		u"""Analyze the log and figure out when each parameter is first used"""
		params_by_module = collections.OrderedDict()
		current_module = []
		#make a copy of the parameter list so we can remove things
		#from it as we find their first use
		params = [(p.section,p.name) for p in params_of_interest]
		#now actually parse the log
		current_module = None
		current_name = "None"
		for i in range(self.get_log_count()):
			ptype, section, name, _ = self.get_log_entry(i)
			if ptype=="MODULE-START":
				# The previous current_module is already the
				#last element in params_by_module (unless it's the
				#very first one in which case we discard it because
				#it is the parameters being set in the sampler)
				current_module = []
				current_name = section
				params_by_module[current_name] = current_module
			elif ptype=="READ-OK" and (section,name) in params:
				current_module.append((section,name))
				params.remove((section,name))
		#Return a list of lists of parameter first used in each section
		return params_by_module
	
	def get_all_parameter_use(self, params_of_interest):
		u"""Analyze the log and figure out which parameter is in use in specific module"""
		params_by_module = collections.OrderedDict()
		current_module = []
		#make a copy of the parameter list
		params = [(p.section,p.name) for p in params_of_interest]
		#now actually parse the log
		current_module = None
		current_name = "None"
		for i in range(self.get_log_count()):
			ptype, section, name, _ = self.get_log_entry(i)
			if ptype=="MODULE-START":
				# The previous current_module is already the
				#last element in params_by_module (unless it's the
				#very first one in which case we discard it because
				#it is the parameters being set in the sampler)
				current_module = []
				current_name = section
				params_by_module[current_name] = current_module
			elif ptype=="READ-OK" and (section, name) in params and (section, name) not in current_module:
				current_module.append((section, name))
		#Return a list of lists of parameter used in each module
		return params_by_module

	@classmethod
	def from_yaml(cls, filename_or_stream):
		import yaml

		block = cls()
		if isinstance(filename_or_stream, str):
			stream = open(filename_or_stream)
		else:
			stream = filename_or_stream

		data = yaml.safe_load(stream)

		if not isinstance(data, dict) or (not all(isinstance(k, str) for k in data.keys())) or (not all(isinstance(v, dict) for v in data.values())):
			raise ValueError("Wrong format yaml file {}".format(filename_or_stream))

		for section, contents in data.items():
			for key, value in contents.items():
				if isinstance(value, list):
					value = np.array(value)
				block[section, key] = value

		return block

	def to_yaml(self, filename_or_stream):
		import yaml
		if isinstance(filename_or_stream, str):
			stream = open(filename_or_stream, 'w')
		else:
			stream = filename_or_stream

		data = {}
		for section in self.sections():
			data[section] = {}
			for (_, key) in self.keys(section):
				value = self[section, key]
				if isinstance(value, np.ndarray):
					value = value.tolist()
				data[section][key] = value

		yaml.dump(data, stream)

	@classmethod
	def from_pickle(cls, filename):
		import pickle

		block = cls()
		with open(filename + ".pkl", 'rb') as f:
			data = pickle.load(f)
		for section, values in data.items():
			for key, value in values.items():
				block[section, key] = value
		return block

	def to_pickle(self, filename):
		import pickle

		data = {}
		for section in self.sections():
			data[section] = {}
			for (_, key) in self.keys(section):
				value = self[section, key]
				data[section][key] = value

		with open(filename + ".pkl", 'wb') as f:
			pickle.dump(data, f)

	@classmethod
	def from_dict(cls, d):
		b = cls()
		for section, values in d.items():
			for key, value in values.items():
				b[section, key] = value
		return b

	@classmethod
	def from_string(cls, s):
		sio = StringIO(s)
		return cls.from_yaml(sio)

	def to_string(self):
		sio = StringIO()
		self.to_yaml(sio)
		sio.seek(0)
		return sio.read()

	def __reduce__(self):
<<<<<<< HEAD
		return (datablock_from_string, (self.to_string(),))
	
	def put_derivative(self, out_section, out_key, in_section, in_key, deriv):
		sec = f"{out_section}_derivative"
		key = f"{out_key}_wrt_{in_section}-{in_key}"
		self.put(sec, key, deriv)

	def get_derivative(self, out_section, out_key, in_section, in_key):
		sec = f"{out_section}_derivative"
		key = f"{out_key}_wrt_{in_section}-{in_key}"
		return self.get(sec, key)
	
	def get_derivatives(self, section, key):
		sec = f"{section}_derivative"
		derivs = []
		for _, k in self.keys(sec):
			pre = f"{key}_wrt_"
			if k.startswith(pre):
				k1 = k.removeprefix(pre)
				in_section, in_key = k1.split('-')
				derivs.append((in_section, in_key, self[sec, k]))
		return derivs

	def has_derivative(self, out_section, out_key, in_section, in_key):
		sec = f"{out_section}_derivative"
		key = f"{out_key}_wrt_{in_section}-{in_key}"
		return self.has_value(sec, key)
				


=======
		return (DataBlock.from_string, (self.to_string(),))
>>>>>>> 6f2d7297








class SectionOptions(object):
	"""
	The SectionOptions object wraps is a handy short-cut to let you
	look up objects in a DataBlock object, but looking specifically at
	the special section in an ini file that refers to "the section that 
	defines the current module"

	"""
	def __init__(self, block):
		self.block=block

	def has_value(self, name):
		has = self.block.has_value(option_section, name)
		return bool(has)



def _make_getter(cls, name):
	if name=='__getitem__':
		def getter(self, key):
			return self.block[option_section, key]
	elif "array" in name:
		def getter(self, key):
			return getattr(self.block, name)(option_section, key)
	else:
		def getter(self, key, default=None):
			return getattr(self.block, name)(option_section, key, default=default)

	return getter




for name in dir(DataBlock):
	if name.startswith('get') or name=='__getitem__':
		setattr(SectionOptions, name, _make_getter(SectionOptions, name))<|MERGE_RESOLUTION|>--- conflicted
+++ resolved
@@ -1434,8 +1434,7 @@
 		return sio.read()
 
 	def __reduce__(self):
-<<<<<<< HEAD
-		return (datablock_from_string, (self.to_string(),))
+		return (DataBlock.from_string, (self.to_string(),))
 	
 	def put_derivative(self, out_section, out_key, in_section, in_key, deriv):
 		sec = f"{out_section}_derivative"
@@ -1462,18 +1461,6 @@
 		sec = f"{out_section}_derivative"
 		key = f"{out_key}_wrt_{in_section}-{in_key}"
 		return self.has_value(sec, key)
-				
-
-
-=======
-		return (DataBlock.from_string, (self.to_string(),))
->>>>>>> 6f2d7297
-
-
-
-
-
-
 
 
 class SectionOptions(object):
