--- conflicted
+++ resolved
@@ -20,712 +20,6 @@
 
 
 class DataBlock(object):
-<<<<<<< HEAD
-	GET=0
-	PUT=1
-	REPLACE=2
-	def __init__(self, ptr=None, own=None):
-		self.owns=own
-		if ptr is None:
-			ptr = lib.make_c_datablock()
-			self.owns=True
-		if own is not None:
-			self.owns=own
-		self._ptr = ptr
-	#TODO: add destructor.  destroy block if owned
-
-	def __del__(self):
-		try:
-			if self.owns:
-				lib.destroy_c_datablock(self._ptr)
-		except:
-			pass
-				
-	def clone(self):
-		ptr = lib.clone_c_datablock(self._ptr)
-		return DataBlock(ptr,own=True)
-
-
-	@staticmethod
-	def python_to_c_complex(value):
-		if isinstance(value, lib.c_complex):
-			return value
-		elif isinstance(value, complex):
-			return lib.c_complex(value.real,value.imag)
-		elif isinstance(value, tuple):
-			return lib.c_complex(value[0],value[1])
-		else:
-			return lib.c_complex(value, 0.0)
-
-	@staticmethod
-	def python_to_1d_c_array(value, numpy_type):
-		value = np.array(value, dtype=numpy_type)
-		#This function is for 1D arrays only
-		assert value.ndim==1
-		#check strides same as itemsize.
-		#This may be false if e.g. the object
-		#was made by looking at a slice through
-		#a matrix.
-		if value.itemsize != value.strides[0]:
-			#If so we need to copy the data to create
-			#a new object with sensible strides
-			value = value.copy()
-		assert value.itemsize==value.strides[0]
-		#Now return pointer to start of the data
-		array = np.ctypeslib.as_ctypes(value)
-		array_size = value.size
-		#OK, here's the difficult part.
-		# We have to return the value, as well as the
-		# array we have converted it to.
-		# That's because the array object
-		# does not maintain a pointer to the value,
-		# so it is garbage collected if we don't
-		# and then the array just contains junk memory
-		return value, array, array_size
-
-
-
-	def get_int(self, section, name, default=None):
-		r = ct.c_int()
-		if default is None:
-			status = lib.c_datablock_get_int(self._ptr,section,name,r)
-		else:
-			status = lib.c_datablock_get_int_default(self._ptr,section,name,default,r)
-		if status!=0:
-			raise BlockError.exception_for_status(status, section, name)
-		return r.value
-
-	def get_bool(self, section, name, default=None):
-		r = ct.c_bool()
-		if default is None:
-			status = lib.c_datablock_get_bool(self._ptr,section,name,r)
-		else:
-			status = lib.c_datablock_get_bool_default(self._ptr,section,name,default,r)
-		if status!=0:
-			raise BlockError.exception_for_status(status, section, name)
-		return r.value
-
-	def get_double(self, section, name, default=None):
-		r = ct.c_double()
-		if default is None:
-			status = lib.c_datablock_get_double(self._ptr,section,name,r)
-		else:
-			status = lib.c_datablock_get_double_default(self._ptr,section,name,default,r)
-		if status!=0:
-			raise BlockError.exception_for_status(status, section, name)
-		return r.value
-
-	def get_complex(self, section, name, default=None):
-		r = lib.c_complex()
-		if default is None:
-			status = lib.c_datablock_get_complex(self._ptr,section,name,r)
-		else:
-			status = lib.c_datablock_get_complex_default(self._ptr,section,name,default,default,r)
-		if status!=0:
-			raise BlockError.exception_for_status(status, section, name)
-		return r.real+1j*r.imag
-
-	def get_string(self, section, name, default=None):
-		r = lib.c_str()
-		if default is None:
-			status = lib.c_datablock_get_string(self._ptr,section,name,r)
-		else:
-			status = lib.c_datablock_get_string_default(self._ptr,section,name,default,r)
-		if status!=0:
-			raise BlockError.exception_for_status(status, section, name)
-		return str(r.value)
-
-	def get_int_array_1d(self, section, name):
-		n = lib.c_datablock_get_array_length(self._ptr, section, name)
-		r = np.zeros(n, dtype=np.intc)
-		arr = np.ctypeslib.as_ctypes(r)
-		sz = lib.c_int()
-		status = lib.c_datablock_get_int_array_1d_preallocated(self._ptr, section, name, arr, ct.byref(sz), n)
-		if status!=0:
-			raise BlockError.exception_for_status(status, section, name)
-		return r
-
-	def get_double_array_1d(self, section, name):
-		n = lib.c_datablock_get_array_length(self._ptr, section, name)
-		r = np.zeros(n, dtype=np.double)
-		arr = np.ctypeslib.as_ctypes(r)
-		sz = lib.c_int()
-		status = lib.c_datablock_get_double_array_1d_preallocated(self._ptr, section, name, arr, ct.byref(sz), n)
-		if status!=0:
-			raise BlockError.exception_for_status(status, section, name)
-		return r
-
-	def _get_array_nd(self, section, name, dtype):
-
-		if dtype is complex or dtype is str:
-			raise ValueError("Sorry - cosmosis support for 2D complex and string values is incomplete")
-
-		ndim = lib.c_int()
-		status = lib.c_datablock_get_array_ndim(self._ptr, section, name, ct.byref(ndim))
-		if status:
-			raise BlockError.exception_for_status(status, section, name)
-
-		ctype, shape_function, get_function = {
-			int: (ct.c_int, lib.c_datablock_get_int_array_shape, lib.c_datablock_get_int_array),
-			float: (ct.c_double, lib.c_datablock_get_double_array_shape, lib.c_datablock_get_double_array),
-			#complex: (lib.c_complex, lib.c_datablock_get_complex_array_shape, lib.c_datablock_get_complex_array),
-			#str: (lib.c_str, lib.c_datablock_get_string_array_shape, lib.c_datablock_get_string_array),
-		}[dtype]
-
-		#Get the array extent
-		extent = (ct.c_int * ndim.value)()
-		status = shape_function(self._ptr, section, name, ndim, extent)
-		if status!=0:
-			raise BlockError.exception_for_status(status, section, name)
-
-		#Make the space for it
-		N = tuple([extent[i] for i in xrange(ndim.value)])
-		r = np.zeros(N, dtype=ctype)
-		arr = r.ctypes.data_as(ct.POINTER(ctype))
-
-		#Fill in with the data
-		status = get_function(self._ptr, section, name, arr, ndim, extent)
-		if status!=0:
-			raise BlockError.exception_for_status(status, section, name)
-		return r
-
-	def _put_replace_array_nd(self, section, name, value, dtype, mode):
-		shape = value.shape
-		ndim = len(shape)
-		extent = (ct.c_int * ndim)()
-		for i in xrange(ndim): extent[i] = shape[i]
-		value = value.flatten()
-		p, arr, arr_size = self.python_to_1d_c_array(value, dtype)
-		put_function={
-			(np.intc, self.PUT):lib.c_datablock_put_int_array,
-			(np.double, self.PUT):lib.c_datablock_put_double_array,
-			(np.intc, self.REPLACE):lib.c_datablock_replace_int_array,
-			(np.double, self.REPLACE):lib.c_datablock_replace_double_array,
-		}.get((dtype,mode))
-		if put_function is None:
-			raise ValueError("I do not know how to save %s in %s of type %s"% (section,name, dtype))
-		status = put_function(self._ptr, section, name, arr, ndim, extent)
-		if status!=0:
-			raise BlockError.exception_for_status(status, section, name)
-
-
-	def put_double_array_nd(self, section, name, value):
-		self._put_replace_array_nd(section, name, value, np.double, self.PUT)
-
-	def put_int_array_nd(self, section, name, value):
-		self._put_replace_array_nd(section, name, value, np.intc, self.PUT)
-
-	def replace_double_array_nd(self, section, name, value):
-		self._put_replace_array_nd(section, name, value, np.double, self.REPLACE)
-
-	def replace_int_array_nd(self, section, name, value):
-		self._put_replace_array_nd(section, name, value, np.intc, self.REPLACE)
-
-	def get_double_array_nd(self, section, name):
-		return self._get_array_nd(section, name, float)
-
-	def get_int_array_nd(self, section, name):
-		return self._get_array_nd(section, name, int)
-
-	#def get_complex_array_2d(self, section, name):
-	#	return self._get_array_2d(section, name, complex)
-
-	#def get_string_array_2d(self, section, name):
-	#	return self._get_array_2d(section, name, str)
-
-	def put_int(self, section, name, value):
-		status = lib.c_datablock_put_int(self._ptr,section,name,int(value))
-		if status!=0:
-			raise BlockError.exception_for_status(status, section, name)
-
-	def put_bool(self, section, name, value):
-		status = lib.c_datablock_put_bool(self._ptr,section,name,bool(value))
-		if status!=0:
-			raise BlockError.exception_for_status(status, section, name)
-
-	def put_double(self, section, name, value):
-		status = lib.c_datablock_put_double(self._ptr,section,name,float(value))
-		if status!=0:
-			raise BlockError.exception_for_status(status, section, name)
-
-	def put_complex(self, section, name, value):
-		value=self.python_to_c_complex(value)
-		status = lib.c_datablock_put_complex(self._ptr,section,name,value)
-		if status!=0:
-			raise BlockError.exception_for_status(status, section, name)
-
-	def put_string(self, section, name, value):
-		status = lib.c_datablock_put_string(self._ptr,section,name,str(value))
-		if status!=0:
-			raise BlockError.exception_for_status(status, section, name)
-
-	def put_int_array_1d(self, section, name, value):
-		value_ref, value,n=self.python_to_1d_c_array(value, np.intc)
-		status = lib.c_datablock_put_int_array_1d(self._ptr, section, name, value, n)
-		if status!=0:
-			raise BlockError.exception_for_status(status, section, name)
-
-	def put_double_array_1d(self, section, name, value):
-		value_ref, value,n=self.python_to_1d_c_array(value, np.double)
-		status = lib.c_datablock_put_double_array_1d(self._ptr, section, name, value, n)
-		if status!=0:
-			raise BlockError.exception_for_status(status, section, name)
-
-	def _method_for_type(self, T, method_type):
-		method={ int:    (self.get_int,     self.put_int,     self.replace_int),
-				 float:  (self.get_double,  self.put_double,  self.replace_double),
-				 bool:   (self.get_bool,    self.put_bool,    self.replace_bool),
-				 complex:(self.get_complex, self.put_complex, self.replace_complex),
-				 str:    (self.get_string,  self.put_string,  self.replace_string)
-				 }.get(T)
-		if method:
-			return method[method_type]
-		return None
-
-	def _method_for_datatype_code(self, code, method_type):
-		T={ 
-			types.DBT_INT:     (self.get_int,     self.put_int,     self.replace_int),
-			types.DBT_BOOL:    (self.get_bool,     self.put_bool,     self.replace_bool),
-			types.DBT_DOUBLE:         (self.get_double,  self.put_double,  self.replace_double),
-			types.DBT_COMPLEX: (self.get_complex, self.put_complex, self.replace_complex),
-			types.DBT_STRING:  (self.get_string,  self.put_string,  self.replace_string),
-			types.DBT_INT1D:   (self.get_int_array_1d,     self.put_int_array_1d,     self.replace_int_array_1d),
-			types.DBT_DOUBLE1D:(self.get_double_array_1d,  self.put_double_array_1d,  self.replace_double_array_1d),
-			# types.COMPLEX1D:   (self.get_complex_array_1d, self.put_complex_array_1d, self.replace_complex_array_1d),
-			# types.STRING1D:    (self.get_string_array_1d,  self.put_string_array_1d,  self.replace_string_array_1d)
-			# types.DBT_INT2D:   (self.get_int_array_2d,     self.put_int_array_2d,     self.replace_int_array_2d)
-			types.DBT_DOUBLEND:(self.get_double_array_nd,  self.put_double_array_nd, None),
-			types.DBT_INTND:(self.get_int_array_nd,  self.put_int_array_nd, None),
-			# types.COMPLEX2D:   (self.get_complex_array_2d, self.put_complex_array_2d, self.replace_complex_array_2d)
-			# types.STRING2D:    (self.get_string_array_2d,  self.put_string_array_2d,  self.replace_string_array_2d)
-				 }.get(code)
-		if T is not None:
-			return T[method_type]
-		return None
-
-
-	def _method_for_value(self, value, method_type):
-		if isinstance(value, np.float32) or isinstance(value, np.float64):
-			value = float(value)
-		if isinstance(value, np.int32) or isinstance(value, np.int64):
-			value = int(value)
-
-		T = type(value)
-
-		method = self._method_for_type(T, method_type)
-		if method: 
-			return method
-
-		if hasattr(value,'__len__'):
-			#let numpy work out what type this should be.
-			array = np.array(value)
-			kind = array.dtype.kind
-			ndim = array.ndim
-			if ndim==1:
-				#1D arrays have their own specific methods,
-				#for integer and float
-				if kind=='i':
-					method = (self.get_int_array_1d,self.put_int_array_1d,self.replace_int_array_1d)
-				elif kind=='f':
-					method = (self.get_double_array_1d,self.put_double_array_1d,self.replace_double_array_1d)
-			#otherwise we just use the generic n-d arrays
-			elif kind=='i':
-				method = (self.get_int_array_nd,self.put_int_array_nd,self.replace_int_array_nd)
-			elif kind=='f':
-				method = (self.get_double_array_nd,self.put_double_array_nd,self.replace_double_array_nd)
-			if method:
-				return method[method_type]
-		raise ValueError("I do not know how to handle this type %r %r"%(value,type(value)))
-	
-	def get(self, section, name):
-		type_code_c = lib.c_datatype()
-		status = lib.c_datablock_get_type(self._ptr, section, name, ct.byref(type_code_c))
-		if status:
-			raise BlockError.exception_for_status(status, section, name)
-		type_code = type_code_c.value
-		method = self._method_for_datatype_code(type_code,self.GET)
-		if method:
-			return method(section,name)
-		raise ValueError("Cosmosis internal error; unknown type of data")
-
-	def put(self, section, name, value, **meta):
-		method = self._method_for_value(value,self.PUT)
-		method(section, name, value)
-		for (key, val) in meta.items():
-			self.put_metadata(section, name, str(key), str(val))
-
-	def replace(self, section, name, value):
-		method = self._method_for_value(value,self.REPLACE)
-		method(section, name, value)
-
-
-	def replace_int(self, section, name, value):
-		status = lib.c_datablock_replace_int(self._ptr,section,name,value)
-		if status!=0:
-			raise BlockError.exception_for_status(status, section, name)
-
-	def replace_bool(self, section, name, value):
-		status = lib.c_datablock_replace_int(self._ptr,section,name,value)
-		if status!=0:
-			raise BlockError.exception_for_status(status, section, name)
-
-	def replace_double(self, section, name, value):
-		r = ct.c_double()
-		status = lib.c_datablock_replace_double(self._ptr,section,name,value)
-		if status!=0:
-			raise BlockError.exception_for_status(status, section, name)
-
-	def replace_complex(self, section, name, value):
-		value=self.python_to_c_complex(value)
-		status = lib.c_datablock_replace_complex(self._ptr,section,name,value)
-		if status!=0:
-			raise BlockError.exception_for_status(status, section, name)
-
-	def replace_string(self, section, name, value):
-		status = lib.c_datablock_replace_string(self._ptr,section,name,str(value))
-		if status!=0:
-			raise BlockError.exception_for_status(status, section, name)
-
-	def replace_int_array_1d(self, section, name, value):
-		value_ref, value,n=self.python_to_1d_c_array(value, np.intc)
-		status = lib.c_datablock_replace_int_array_1d(self._ptr, section, name, value, n)
-		if status!=0:
-			raise BlockError.exception_for_status(status, section, name)
-
-	def replace_double_array_1d(self, section, name, value):
-		value_ref, value,n=self.python_to_1d_c_array(value, np.double)
-		status = lib.c_datablock_replace_double_array_1d(self._ptr, section, name, value, n)
-		if status!=0:
-			raise BlockError.exception_for_status(status, section, name)
-
-	def has_section(self, section):
-		has = lib.c_datablock_has_section(self._ptr, section)
-		return bool(has)
-
-	def has_value(self, section, name):
-		has = lib.c_datablock_has_value(self._ptr, section, name)
-		return bool(has)
-
-	def __getitem__(self, section_name):
-		try:
-			(section,name) = section_name
-		except ValueError:
-			raise ValueError("You must specify both a section and a name to get or set a block item: b['section','name']")
-		return self.get(section, name)
-
-	def __setitem__(self, section_name, value):
-
-		try:
-			(section,name) = section_name
-		except ValueError:
-			raise ValueError("You must specify both a section and a name to get or set a block item: b['section','name']")
-		if self.has_value(section, name):
-			self.replace(section, name, value)
-		else:
-			self.put(section, name, value)
-
-	def __contains__(self, section_name):
-		if isinstance(section_name, basestring):
-			return self.has_section(section_name)
-		try:
-			(section,name) = section_name
-		except ValueError:
-			raise ValueError("You must specify both a section and a name to get or set a block item: b['section','name']")
-		return self.has_value(section, name)
-
-	def sections(self):
-		n = lib.c_datablock_num_sections(self._ptr)
-		return [lib.c_datablock_get_section_name(self._ptr, i) for i in xrange(n)]
-
-
-	def keys(self, section=None):
-		if section is None:
-			sections = self.sections()
-		else:
-			sections = [section]
-		keys = []
-		for section in sections:
-			n_value = lib.c_datablock_num_values(self._ptr, section)
-			for i in xrange(n_value):
-				name = lib.c_datablock_get_value_name(self._ptr, section, i)
-				keys.append((section,name))
-		return keys
-
-
-	def _delete_section(self, section):
-		"Internal use only!"
-		status = lib.c_datablock_delete_section(self._ptr, section)
-		if status!=0:
-			raise BlockError.exception_for_status(status, section, "<tried to delete>")
-
-	def _copy_section(self, source, dest):
-		"Internal use only!"
-		status = lib.c_datablock_copy_section(self._ptr, source, dest)
-		if status!=0:
-			raise BlockError.exception_for_status(status, dest, "<tried to copy>")
-
-
-	@staticmethod
-	def _parse_metadata_key(key):
-		key = key[len(metadata_prefix):].strip(":")
-		s = key.index(":")
-		if s==-1:
-			raise ValueError("Could not understand metadata")
-		name = key[:s]
-		meta = key[s+1:]
-		return name, meta
-
-	def save_to_file(self, dirname, clobber=False):
-		filename = dirname + ".tgz"
-
-		base_dirname,base_filename=os.path.split(filename)
-		if base_dirname:
-			try:
-				os.mkdir(base_dirname)
-			except OSError:
-				pass
-
-		if os.path.exists(filename) and not clobber:
-			raise ValueError("File %s already exists and not clobbering"%filename)
-
-		tar = tarfile.open(filename, "w:gz")
-
-		for (section, scalar_outputs, vector_outputs, meta) in self._save_paths():
-			#Save all the vector outputs as individual files
-			for name, value in vector_outputs:
-				vector_outfile = os.path.join(dirname,section,name+'.txt')
-				header = "%s\n"%name
-				if value.ndim>2:
-					header += "shape = %s\n"%str(value.shape)
-					print "Flattening %s--%s when saving; shape info in header" % (section,name)
-					value = value.flatten()
-				if name in meta:
-					for key,val in meta[name].items():
-						header+='%s = %s\n' % (key,val)
-
-				#Save this file into the tar file
-				string_output = StringIO.StringIO()
-				np.savetxt(string_output, value, header=header.rstrip("\n"))
-				string_output.seek(0)
-				info = tarfile.TarInfo(name=vector_outfile)
-				info.size=len(string_output.buf)
-				tar.addfile(tarinfo=info, fileobj=string_output)
-
-			#Save all the scalar outputs together as a single file
-			#inside the tar file
-			if scalar_outputs:
-				scalar_outfile = os.path.join(dirname,section,"values.txt")
-				string_output = StringIO.StringIO()
-				for s in scalar_outputs:
-					string_output.write("%s = %r\n"%s)
-					if s[0] in meta:
-						for key,val in meta[s[0]].items():
-							string_output.write("#%s %s = %s\n"%(s[0],key,val))
-				string_output.seek(0)
-				info = tarfile.TarInfo(name=scalar_outfile)
-				info.size=len(string_output.buf)
-				tar.addfile(tarinfo=info, fileobj=string_output)
-		tar.close()
-
-
-	def save_to_directory(self, dirname, clobber=False):
-		try:
-			os.mkdir(dirname)
-		except OSError:
-			if not clobber:
-				print "Not clobbering", clobber
-				raise
-		for (section, scalar_outputs, vector_outputs, meta) in self._save_paths():
-			
-			#Create the sub-directory for this 
-			#section
-			try:
-				os.mkdir(os.path.join(dirname,section))
-			except OSError:
-				if not clobber:
-					raise
-
-			#Save all the vector outputs as individual files
-			for name, value in vector_outputs:
-				vector_outfile = os.path.join(dirname,section,name+'.txt')
-				header = "%s\n"%name
-				if value.ndim>2:
-					header += "shape = %s\n"%str(value.shape)
-					print "Flattening %s--%s when saving; shape info in header" % (section,name)
-					value = value.flatten()
-				if name in meta:
-					for key,val in meta[name].items():
-						header+='%s = %s\n' % (key,val)
-				np.savetxt(vector_outfile, value, header=header.rstrip("\n"))
-
-			#Save all the scalar outputs together as a single file
-			if scalar_outputs:
-				f=open(os.path.join(dirname,section,"values.txt"), 'w')
-				for s in scalar_outputs:
-					f.write("%s = %r\n"%s)
-					if s[0] in meta:
-						for key,val in meta[s[0]].items():
-							f.write("#%s %s = %s\n"%(s[0],key,val))
-				f.close()
-
-	def _save_paths(self):
-		keys = self.keys()
-		sections = set(k[0] for k in keys)
-		for section in sections:
-			scalar_outputs = []
-			meta = collections.defaultdict(dict)
-			vector_outputs = []
-			for k in keys:
-				sec, name = k
-				if sec!=section: continue
-				if name.startswith(metadata_prefix):
-					target, metakey = self._parse_metadata_key(name)
-					meta[target][metakey] = self[section,name]
-					continue
-				value = self[section,name]
-				if np.isscalar(value):
-					scalar_outputs.append((name,value))
-				else:
-					vector_outputs.append((name,value))
-			yield section, scalar_outputs, vector_outputs, meta
-
-
-	def report_failures(self):
-		status = lib.c_datablock_report_failures(self._ptr)
-		if status!=0:
-			raise BlockError.exception_for_status(status, "", "")
-
-	def print_log(self):
-		status = lib.c_datablock_print_log(self._ptr)
-		if status!=0:
-			raise BlockError.exception_for_status(status, "", "")
-
-	def get_log_count(self):
-		return lib.c_datablock_get_log_count(self._ptr)
-
-	def get_log_entry(self, i):
-		smax = 128
-		ptype = ct.create_string_buffer(smax)
-		section = ct.create_string_buffer(smax)
-		name = ct.create_string_buffer(smax)
-		dtype = ct.create_string_buffer(smax)
-		status = lib.c_datablock_get_log_entry(self._ptr, i, smax, ptype, section, name, dtype)
-		if status:
-			raise ValueError("Asked for log entry above maximum or less than zero")
-		return ptype.value, section.value, name.value, dtype.value
-
-	def log_access(self, log_type, section, name):
-		status = lib.c_datablock_log_access(self._ptr, log_type, section, name)
-		if status!=0:
-			raise BlockError.exception_for_status(status, "", "")
-
-	def get_first_parameter_use(self, params_of_interest):
-		"Analyze the log and figure out when each parameter is first used"
-		params_by_module = collections.OrderedDict()
-		current_module = []
-		#make a copy of the parameter list so we can remove things
-		#from it as we find their first use
-		params = [(p.section,p.name) for p in params_of_interest]
-		#now actually parse the log
-		current_module = None
-		current_name = "None"
-		for i in xrange(self.get_log_count()):
-			ptype, section, name, _ = self.get_log_entry(i)
-			if ptype=="MODULE-START":
-				# The previous current_module is already the
-				#last element in params_by_module (unless it's the
-				#very first one in which case we discard it because
-				#it is the parameters being set in the sampler)
-				current_module = []
-				current_name = section
-				params_by_module[current_name] = current_module
-			elif ptype=="READ-OK" and (section,name) in params:
-				current_module.append((section,name))
-				params.remove((section,name))
-		#Return a list of lists of parameter first used in each section
-		return params_by_module
-
-
-	def get_metadata(self, section, name, key):
-		r = lib.c_str()
-		status = lib.c_datablock_get_metadata(self._ptr,section,name,key, r)
-		if status!=0:
-			raise BlockError.exception_for_status(status, section, name)
-		return str(r.value)
-
-	def put_metadata(self, section, name, key, value):
-		status = lib.c_datablock_put_metadata(self._ptr,section,name,key, value)
-		if status!=0:
-			raise BlockError.exception_for_status(status, section, name)
-
-	def replace_metadata(self, section, name, key, value):
-		status = lib.c_datablock_replace_metadata(self._ptr,section,name,key, value)
-		if status!=0:
-			raise BlockError.exception_for_status(status, section, name)
-
-	def put_grid(self, section, name_x, x, name_y, y, name_z, z):
-		self._grid_put_replace(section, name_x, x, name_y, y, name_z, z, False)
-
-	def get_grid(self, section, name_x, name_y, name_z):
-		name_x = name_x.lower()
-		name_y = name_y.lower()
-		name_z = name_z.lower()
-		x = self[section, name_x]
-		y = self[section, name_y]
-		z = self[section, name_z]
-		sentinel_key = "_cosmosis_order_%s"%name_z
-		sentinel_value = self[section, sentinel_key].lower()
-
-		if sentinel_value== "%s_cosmosis_order_%s" % (name_x, name_y):
-			assert z.shape==(x.size, y.size)
-			return x, y, z
-		elif sentinel_value== "%s_cosmosis_order_%s" % (name_y, name_x):
-			assert z.T.shape==(x.size, y.size)
-			return x, y, z.T
-		else:
-			raise BlockError.exception_for_status(errors.DBS_WRONG_VALUE_TYPE, section, name_z)
-
-
-
-	def replace_grid(self, section, name_x, x, name_y, y, name_z, z):
-		self._grid_put_replace(section, name_x, x, name_y, y, name_z, z, True)
-
-	def _grid_put_replace(self, section, name_x, x, name_y, y, name_z, z, replace):
-		# These conversions do not create new objects if x,y,z are already arrays.
-		x = np.asarray(x)
-		y = np.asarray(y)
-		z = np.asarray(z)
-
-		if x.ndim!=1 or y.ndim!=1 or z.ndim!=2 or z.shape!=(x.size,y.size):
-			msg = """
-	Your code tried to save or replace a grid {name_z}[{name_x}, {name_y}] in section {}. 
-	This requires 1D {name_x}, 1D {name_y}, 2D {name_z} and the shape of {name_z} to be (len({name_x}),len({name_y})).
-	Whereas your code tried:
-	{name_x} ndim = {}    [{}]
-	{name_y} ndim = {}    [{}]
-	{name_z} ndim = {}    [{}]
-	{name_x} shape = {}
-	{name_y} shape = {}
-	{name_z} shape = {}   [{}]
-			""".format(section, 
-				x.ndim, "OK" if x.ndim==1 else "WRONG",
-				y.ndim, "OK" if y.ndim==1 else "WRONG",
-				z.ndim, "OK" if z.ndim==2 else "WRONG",
-				x.shape,
-				y.shape,
-				z.shape, "OK" if z.shape==(x.size, y.size) else "WRONG",
-				name_z=name_z, name_x=name_x, name_y=name_y
-				)
-			raise ValueError(msg)
-
-		self[section, name_x] = x
-		self[section, name_y] = y
-		self[section, name_z] = z
-
-		sentinel_key = "_cosmosis_order_%s"%name_z
-		sentinel_value = "%s_cosmosis_order_%s" % (name_x, name_y)
-		self[section, sentinel_key] = sentinel_value.lower()
-=======
 
     u"""A map of (section,name)->value of parameters.
     
@@ -1807,6 +1101,31 @@
         if status!=0:
             raise BlockError.exception_for_status(status, "", "")
 
+    def get_first_parameter_use(self, params_of_interest):
+        u"""Analyze the log and figure out when each parameter is first used"""
+        params_by_module = collections.OrderedDict()
+        current_module = []
+        #make a copy of the parameter list so we can remove things
+        #from it as we find their first use
+        params = [(p.section,p.name) for p in params_of_interest]
+        #now actually parse the log
+        current_module = None
+        current_name = "None"
+        for i in xrange(self.get_log_count()):
+            ptype, section, name, _ = self.get_log_entry(i)
+            if ptype=="MODULE-START":
+                # The previous current_module is already the
+                #last element in params_by_module (unless it's the
+                #very first one in which case we discard it because
+                #it is the parameters being set in the sampler)
+                current_module = []
+                current_name = section
+                params_by_module[current_name] = current_module
+            elif ptype=="READ-OK" and (section,name) in params:
+                current_module.append((section,name))
+                params.remove((section,name))
+        #Return a list of lists of parameter first used in each section
+        return params_by_module
 
     def get_metadata(self, section, name, key):
         u"""Get the metadata called `key` attached to parameter `name` under `section`.
@@ -1954,7 +1273,6 @@
         sentinel_key = "_cosmosis_order_%s"%name_z
         sentinel_value = "%s_cosmosis_order_%s" % (name_x, name_y)
         self[section, sentinel_key] = sentinel_value.lower()
->>>>>>> 5352f06d
 
 
 
