--- conflicted
+++ resolved
@@ -55,15 +55,10 @@
 
     // All memory management functions are compiler generated.
 
-    // Return DBS_SUCCESS if the datablock has a value in the given
-    // section with the given name, and an error status otherwise.
-<<<<<<< HEAD
-    bool has_val(std::string const& section,
-                             std::string const& name) const;
-=======
-    DATABLOCK_STATUS has_val(std::string section,
+    // Return true if the datablock has a value in the given
+    // section with the given name, and false otherwise.
+    bool has_val(std::string section,
                              std::string name) const;
->>>>>>> b1fc292b
 
     // Return -1 if no parameter of the given name in the given section
     // is found, or if the parameter is not an array. Return -2 if the
