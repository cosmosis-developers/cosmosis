--- conflicted
+++ resolved
@@ -35,22 +35,12 @@
 ; To use the maxlike sampler instead you can set sampler=maxlike at the
 ; top.
 [maxlike]
-<<<<<<< HEAD
 ; The values file we use in this example was created just like the one we
 ; made in demo4, by setting sampler = maxlike above, so that these
 ; settings were used:
-output_ini = demos/values5.ini
+output_ini = demos/values5a.ini
 ; A covariance can only be output by some optimization methods (those that
 ; find an approximation to it numerically).
-=======
-; The values file we use in this example was
-; created just like the one we made in demo4,
-; by setting sampler = maxlike above, so that
-; these settings were used:
-output_ini = demos/values5a.ini
-; A covariance can only be output by some 
-; optimization methods (those that find an approximation to it numerically)
->>>>>>> 134890a7
 output_covmat = new.cov
 tolerance = 1e-6
 max_posterior = F
