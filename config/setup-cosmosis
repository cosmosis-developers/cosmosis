# This file must be sourced, so that it can establish the appropriate
# environment for a development session.
# Note: this currently only supports bash

# detect COSMOSIS_SRC_DIR
<<<<<<< HEAD
if [ -n "$cosmosis_dir" ]
=======
if [ -z "$COSMOSIS_SRC_DIR" ]
>>>>>>> 1f289322
then
  cosmosis_dir=$( (cd $( dirname ${BASH_SOURCE[0]}); /bin/pwd) )
  cosmosis_dir=${cosmosis_dir%/config}
fi

export COSMOSIS_SRC_DIR="$cosmosis_dir"

# allow user to override UPS directory
if [ "$#" != "0" ]; then
  product_db=$1
  if [ !  -d "$product_db" ]
  then
    echo "The directory $product_db does not exist."
    return 1
  fi
else
<<<<<<< HEAD
  product_db=`cat $COSMOSIS_SRC_DIR/config/ups`  
=======
  product_db=`cat $COSMOSIS_SRC_DIR/config/ups`
>>>>>>> 1f289322
fi

if [ ! -f "$product_db/setups" ]
then
    echo "The directory $product_db does not appear to contain the UPS products."
    return 1
fi

# initialize UPS
source $product_db/setups
if [ -z "$PRODUCTS" ]
then
    echo "The setup of the UPS system has failed; please ask a local expert for assistance."
    return 1
fi

# Set the library path appropriate for our flavor.
libdir=${COSMOSIS_SRC_DIR}/cosmosis/datablock
flavor=$(ups flavor -1)
if [ "$flavor" == "Darwin64bit" ]
then
    export DYLD_LIBRARY_PATH=${libdir}:$DYLD_LIBRARY_PATH
else
    export LD_LIBRARY_PATH=${libdir}:$LD_LIBRARY_PATH
fi

export PATH=${COSMOSIS_SRC_DIR}/bin:$PATH
export PYTHONPATH=${COSMOSIS_SRC_DIR}:$PYTHONPATH

# allow user to override our PYTHONUSERBASE
if [ -n $PYTHONUSERBASE ]
then
  export PYTHONUSERBASE=${COSMOSIS_SRC_DIR}
fi

# setup UPS packages
setup -B scipy v0_13_0b -q +e5:+prof
setup -B gsl v1_16 -q +prof
setup -B fftw v3_3_3 -q +prof
setup -B cfitsio v3_35_0 -q +prof
setup -B pyfits v3_2a -q +e5:+prof
setup -B pyyaml v3_11 

export PS1="(cosmosis) $PS1"<|MERGE_RESOLUTION|>--- conflicted
+++ resolved
@@ -3,11 +3,7 @@
 # Note: this currently only supports bash
 
 # detect COSMOSIS_SRC_DIR
-<<<<<<< HEAD
 if [ -n "$cosmosis_dir" ]
-=======
-if [ -z "$COSMOSIS_SRC_DIR" ]
->>>>>>> 1f289322
 then
   cosmosis_dir=$( (cd $( dirname ${BASH_SOURCE[0]}); /bin/pwd) )
   cosmosis_dir=${cosmosis_dir%/config}
@@ -24,11 +20,7 @@
     return 1
   fi
 else
-<<<<<<< HEAD
-  product_db=`cat $COSMOSIS_SRC_DIR/config/ups`  
-=======
   product_db=`cat $COSMOSIS_SRC_DIR/config/ups`
->>>>>>> 1f289322
 fi
 
 if [ ! -f "$product_db/setups" ]
