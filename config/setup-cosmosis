--- conflicted
+++ resolved
@@ -35,10 +35,6 @@
 
 # Initialize UPS, if needed. If 'setup' is defined to be a shell
 # function, we have UPS already setup.
-<<<<<<< HEAD
-if [ -z "${UPS_DIR}" ]
-then
-=======
 
 # The way Canonical manages the kernel versions does not play well
 # with UPS. To handle this, on Ubuntu 14.04 machines we have to set an
@@ -56,7 +52,6 @@
 
 if [ -z "${UPS_DIR}" ]
 then
->>>>>>> f00d73be
   echo "We are setting up UPS from $product_db"
   source "${product_db}/setups"
   if [ -z "${PRODUCTS}" ]
@@ -104,15 +99,9 @@
 
 # setup UPS packages
 COSMOSIS_UPS_VERS=$(cat ${COSMOSIS_SRC_DIR}/config/cosmosis_ups_vers)
-<<<<<<< HEAD
 
 setup -B cosmosis_ups ${COSMOSIS_UPS_VERS}  2> /dev/null
 
-=======
-
-setup -B cosmosis_ups ${COSMOSIS_UPS_VERS}  2> /dev/null
-
->>>>>>> f00d73be
 if [ $? -ne 0 ]
 then
   echo "It looks like you may just have updated CosmoSIS to a new version."
